import asyncio
import json
import operator
import re
from collections import Counter
from contextlib import asynccontextmanager, contextmanager
from typing import (
    Annotated,
    Any,
    AsyncGenerator,
    AsyncIterator,
    Dict,
    Generator,
    List,
    Literal,
    Optional,
    Tuple,
    TypedDict,
    Union,
)
from uuid import UUID

import httpx
import pytest
from langchain_core.messages import (
    ToolCall,
)
from langchain_core.runnables import (
    RunnableConfig,
    RunnableLambda,
    RunnablePassthrough,
    RunnablePick,
)
from langchain_core.utils.aiter import aclosing
from pydantic import BaseModel
from pytest_mock import MockerFixture
from syrupy import SnapshotAssertion

from langgraph.channels.base import BaseChannel
from langgraph.channels.binop import BinaryOperatorAggregate
from langgraph.channels.context import Context
from langgraph.channels.last_value import LastValue
from langgraph.channels.topic import Topic
from langgraph.channels.untracked_value import UntrackedValue
from langgraph.checkpoint.base import (
    BaseCheckpointSaver,
    ChannelVersions,
    Checkpoint,
    CheckpointMetadata,
    CheckpointTuple,
)
from langgraph.checkpoint.memory import MemorySaver
from langgraph.constants import ERROR, Interrupt, Send
from langgraph.errors import InvalidUpdateError, NodeInterrupt
from langgraph.graph import END, Graph, StateGraph
from langgraph.graph.graph import START
from langgraph.graph.message import MessageGraph, add_messages
from langgraph.managed.shared_value import SharedValue
from langgraph.prebuilt.chat_agent_executor import (
    create_tool_calling_executor,
)
from langgraph.prebuilt.tool_executor import ToolExecutor
from langgraph.prebuilt.tool_node import ToolNode
from langgraph.pregel import (
    Channel,
    GraphRecursionError,
    Pregel,
    StateSnapshot,
)
from langgraph.pregel.retry import RetryPolicy
<<<<<<< HEAD
from tests.any_int import AnyInt
from tests.any_str import AnyStr
=======
from langgraph.pregel.types import PregelTask
from langgraph.store.memory import MemoryStore
from tests.any_str import AnyDict, AnyStr, AnyVersion, UnsortedSequence
from tests.conftest import ALL_CHECKPOINTERS_ASYNC
from tests.fake_tracer import FakeTracer
>>>>>>> 7d6a3028
from tests.memory_assert import (
    MemorySaverAssertCheckpointMetadata,
    MemorySaverAssertImmutable,
)
from tests.messages import _AnyIdAIMessage, _AnyIdHumanMessage


async def test_checkpoint_errors() -> None:
    class FaultyGetCheckpointer(MemorySaver):
        async def aget_tuple(self, config: RunnableConfig) -> Optional[CheckpointTuple]:
            raise ValueError("Faulty get_tuple")

    class FaultyPutCheckpointer(MemorySaver):
        async def aput(
            self,
            config: RunnableConfig,
            checkpoint: Checkpoint,
            metadata: CheckpointMetadata,
            new_versions: ChannelVersions,
        ) -> RunnableConfig:
            raise ValueError("Faulty put")

    class FaultyPutWritesCheckpointer(MemorySaver):
        async def aput_writes(
            self, config: RunnableConfig, writes: List[Tuple[str, Any]], task_id: str
        ) -> RunnableConfig:
            raise ValueError("Faulty put_writes")

    class FaultyVersionCheckpointer(MemorySaver):
        def get_next_version(self, current: Optional[int], channel: BaseChannel) -> int:
            raise ValueError("Faulty get_next_version")

    def logic(inp: str) -> str:
        return ""

    builder = StateGraph(Annotated[str, operator.add])
    builder.add_node("agent", logic)
    builder.add_edge(START, "agent")

    graph = builder.compile(checkpointer=FaultyGetCheckpointer())
    with pytest.raises(ValueError, match="Faulty get_tuple"):
        await graph.ainvoke("", {"configurable": {"thread_id": "thread-1"}})
    with pytest.raises(ValueError, match="Faulty get_tuple"):
        async for _ in graph.astream("", {"configurable": {"thread_id": "thread-2"}}):
            pass
    with pytest.raises(ValueError, match="Faulty get_tuple"):
        async for _ in graph.astream_events(
            "", {"configurable": {"thread_id": "thread-3"}}, version="v2"
        ):
            pass

    graph = builder.compile(checkpointer=FaultyPutCheckpointer())
    with pytest.raises(ValueError, match="Faulty put"):
        await graph.ainvoke("", {"configurable": {"thread_id": "thread-1"}})
    with pytest.raises(ValueError, match="Faulty put"):
        async for _ in graph.astream("", {"configurable": {"thread_id": "thread-2"}}):
            pass
    with pytest.raises(ValueError, match="Faulty put"):
        async for _ in graph.astream_events(
            "", {"configurable": {"thread_id": "thread-3"}}, version="v2"
        ):
            pass

    graph = builder.compile(checkpointer=FaultyVersionCheckpointer())
    with pytest.raises(ValueError, match="Faulty get_next_version"):
        await graph.ainvoke("", {"configurable": {"thread_id": "thread-1"}})
    with pytest.raises(ValueError, match="Faulty get_next_version"):
        async for _ in graph.astream("", {"configurable": {"thread_id": "thread-2"}}):
            pass
    with pytest.raises(ValueError, match="Faulty get_next_version"):
        async for _ in graph.astream_events(
            "", {"configurable": {"thread_id": "thread-3"}}, version="v2"
        ):
            pass

    # add a parallel node
    builder.add_node("parallel", logic)
    builder.add_edge(START, "parallel")
    graph = builder.compile(checkpointer=FaultyPutWritesCheckpointer())
    with pytest.raises(ValueError, match="Faulty put_writes"):
        await graph.ainvoke("", {"configurable": {"thread_id": "thread-1"}})
    with pytest.raises(ValueError, match="Faulty put_writes"):
        async for _ in graph.astream("", {"configurable": {"thread_id": "thread-2"}}):
            pass
    with pytest.raises(ValueError, match="Faulty put_writes"):
        async for _ in graph.astream_events(
            "", {"configurable": {"thread_id": "thread-3"}}, version="v2"
        ):
            pass


async def test_node_cancellation_on_external_cancel() -> None:
    inner_task_cancelled = False

    async def awhile(input: Any) -> None:
        try:
            await asyncio.sleep(1)
        except asyncio.CancelledError:
            nonlocal inner_task_cancelled
            inner_task_cancelled = True
            raise

    builder = Graph()
    builder.add_node("agent", awhile)
    builder.set_entry_point("agent")
    builder.set_finish_point("agent")

    graph = builder.compile()

    with pytest.raises(asyncio.TimeoutError):
        await asyncio.wait_for(graph.ainvoke(1), 0.5)

    assert inner_task_cancelled


async def test_node_cancellation_on_other_node_exception() -> None:
    inner_task_cancelled = False

    async def awhile(input: Any) -> None:
        try:
            await asyncio.sleep(1)
        except asyncio.CancelledError:
            nonlocal inner_task_cancelled
            inner_task_cancelled = True
            raise

    async def iambad(input: Any) -> None:
        raise ValueError("I am bad")

    builder = Graph()
    builder.add_node("agent", awhile)
    builder.add_node("bad", iambad)
    builder.set_conditional_entry_point(lambda _: ["agent", "bad"], then=END)

    graph = builder.compile()

    with pytest.raises(ValueError, match="I am bad"):
        # This will raise ValueError, not TimeoutError
        await asyncio.wait_for(graph.ainvoke(1), 0.5)

    assert inner_task_cancelled


@pytest.mark.parametrize("checkpointer_name", ALL_CHECKPOINTERS_ASYNC)
async def test_dynamic_interrupt(
    checkpointer_name: str, snapshot: SnapshotAssertion, request: pytest.FixtureRequest
) -> None:
    checkpointer = request.getfixturevalue(f"checkpointer_{checkpointer_name}")

    class State(TypedDict):
        my_key: Annotated[str, operator.add]
        market: str

    tool_two_node_count = 0

    async def tool_two_node(s: State) -> State:
        nonlocal tool_two_node_count
        tool_two_node_count += 1
        if s["market"] == "DE":
            raise NodeInterrupt("Just because...")
        return {"my_key": " all good"}

    tool_two_graph = StateGraph(State)
    tool_two_graph.add_node("tool_two", tool_two_node, retry=RetryPolicy())
    tool_two_graph.add_edge(START, "tool_two")
    tool_two = tool_two_graph.compile()

    tracer = FakeTracer()
    assert await tool_two.ainvoke(
        {"my_key": "value", "market": "DE"}, {"callbacks": [tracer]}
    ) == {
        "my_key": "value",
        "market": "DE",
    }
    assert tool_two_node_count == 1, "interrupts aren't retried"
    assert len(tracer.runs) == 1
    run = tracer.runs[0]
    assert run.end_time is not None
    assert run.error is None
    assert run.outputs == {"market": "DE", "my_key": "value"}

    assert await tool_two.ainvoke({"my_key": "value", "market": "US"}) == {
        "my_key": "value all good",
        "market": "US",
    }

    tool_two = tool_two_graph.compile(checkpointer=checkpointer)

    # missing thread_id
    with pytest.raises(ValueError, match="thread_id"):
        await tool_two.ainvoke({"my_key": "value", "market": "DE"})

    thread1 = {"configurable": {"thread_id": "1"}}
    # stop when about to enter node
    assert await tool_two.ainvoke({"my_key": "value ⛰️", "market": "DE"}, thread1) == {
        "my_key": "value ⛰️",
        "market": "DE",
    }
    assert [c.metadata async for c in tool_two.checkpointer.alist(thread1)] == [
        {
            "parents": {},
            "source": "loop",
            "step": 0,
            "writes": None,
        },
        {
            "parents": {},
            "source": "input",
            "step": -1,
            "writes": {"__start__": {"my_key": "value ⛰️", "market": "DE"}},
        },
    ]
    tup = await tool_two.checkpointer.aget_tuple(thread1)
    assert await tool_two.aget_state(thread1) == StateSnapshot(
        values={"my_key": "value ⛰️", "market": "DE"},
        next=("tool_two",),
        tasks=(
            PregelTask(
                AnyStr(),
                "tool_two",
                interrupts=(Interrupt("Just because..."),),
            ),
        ),
        config=tup.config,
        created_at=tup.checkpoint["ts"],
        metadata={"parents": {}, "source": "loop", "step": 0, "writes": None},
        parent_config=[c async for c in tool_two.checkpointer.alist(thread1, limit=2)][
            -1
        ].config,
    )
    # TODO use aget_state_history


@pytest.mark.parametrize("checkpointer_name", ALL_CHECKPOINTERS_ASYNC)
async def test_node_not_cancelled_on_other_node_interrupted(
    checkpointer_name: str, request: pytest.FixtureRequest
) -> None:
    checkpointer = request.getfixturevalue(f"checkpointer_{checkpointer_name}")

    class State(TypedDict):
        hello: str

    awhiles = 0
    inner_task_cancelled = False

    async def awhile(input: State) -> None:
        nonlocal awhiles

        awhiles += 1
        try:
            await asyncio.sleep(1)
            return {"hello": "again"}
        except asyncio.CancelledError:
            nonlocal inner_task_cancelled
            inner_task_cancelled = True
            raise

    async def iambad(input: State) -> None:
        if input["hello"] != "bye":
            raise NodeInterrupt("I am bad")

    builder = StateGraph(State)
    builder.add_node("agent", awhile)
    builder.add_node("bad", iambad)
    builder.set_conditional_entry_point(lambda _: ["agent", "bad"], then=END)

    graph = builder.compile(checkpointer=checkpointer)
    thread = {"configurable": {"thread_id": "1"}}

    assert await graph.ainvoke({"hello": "world"}, thread) == {"hello": "world"}

    assert not inner_task_cancelled
    assert awhiles == 1

    assert await graph.ainvoke(None, thread, debug=True) == {"hello": "world"}

    assert not inner_task_cancelled
    assert awhiles == 1

    assert await graph.ainvoke({"hello": "bye"}, thread) == {"hello": "again"}

    assert not inner_task_cancelled
    assert awhiles == 2


async def test_step_timeout_on_stream_hang() -> None:
    inner_task_cancelled = False

    async def awhile(input: Any) -> None:
        try:
            await asyncio.sleep(1.5)
        except asyncio.CancelledError:
            nonlocal inner_task_cancelled
            inner_task_cancelled = True
            raise

    async def alittlewhile(input: Any) -> None:
        await asyncio.sleep(0.6)
        return "1"

    builder = Graph()
    builder.add_node(awhile)
    builder.add_node(alittlewhile)
    builder.set_conditional_entry_point(lambda _: ["awhile", "alittlewhile"], then=END)
    graph = builder.compile()
    graph.step_timeout = 1

    with pytest.raises(asyncio.TimeoutError):
        async for chunk in graph.astream(1, stream_mode="updates"):
            assert chunk == {"alittlewhile": {"alittlewhile": "1"}}
            await asyncio.sleep(0.6)

    assert inner_task_cancelled


@pytest.mark.parametrize("checkpointer_name", ALL_CHECKPOINTERS_ASYNC)
async def test_cancel_graph_astream(
    request: pytest.FixtureRequest, checkpointer_name: str
) -> None:
    checkpointer = request.getfixturevalue(f"checkpointer_{checkpointer_name}")

    class State(TypedDict):
        value: Annotated[int, operator.add]

    class AwhileMaker:
        def __init__(self) -> None:
            self.reset()

        async def __call__(self, input: State) -> Any:
            self.started = True
            try:
                await asyncio.sleep(1.5)
            except asyncio.CancelledError:
                self.cancelled = True
                raise

        def reset(self):
            self.started = False
            self.cancelled = False

    async def alittlewhile(input: State) -> None:
        await asyncio.sleep(0.6)
        return {"value": 2}

    awhile = AwhileMaker()
    aparallelwhile = AwhileMaker()
    builder = StateGraph(State)
    builder.add_node("awhile", awhile)
    builder.add_node("aparallelwhile", aparallelwhile)
    builder.add_node(alittlewhile)
    builder.add_edge(START, "alittlewhile")
    builder.add_edge(START, "aparallelwhile")
    builder.add_edge("alittlewhile", "awhile")
    graph = builder.compile(checkpointer=checkpointer)

    # test interrupting astream
    got_event = False
    thread1: RunnableConfig = {"configurable": {"thread_id": "1"}}
    async with aclosing(graph.astream({"value": 1}, thread1)) as stream:
        async for chunk in stream:
            assert chunk == {"alittlewhile": {"value": 2}}
            got_event = True
            break

    assert got_event

    # node aparallelwhile should start, but be cancelled
    assert aparallelwhile.started is True
    assert aparallelwhile.cancelled is True

    # node "awhile" should never start
    assert awhile.started is False

    # checkpoint with output of "alittlewhile" should not be saved
    if checkpointer is not None:
        state = await graph.aget_state(thread1)
        assert state is not None
        assert state.values == {"value": 1}
        assert state.next == (
            "aparallelwhile",
            "alittlewhile",
        )
        assert state.metadata == {
            "parents": {},
            "source": "loop",
            "step": 0,
            "writes": None,
        }


@pytest.mark.parametrize("checkpointer_name", ALL_CHECKPOINTERS_ASYNC)
async def test_cancel_graph_astream_events_v2(
    request: pytest.FixtureRequest, checkpointer_name: Optional[str]
) -> None:
    checkpointer = (
        request.getfixturevalue(f"checkpointer_{checkpointer_name}")
        if checkpointer_name
        else None
    )

    class State(TypedDict):
        value: int

    class AwhileMaker:
        def __init__(self) -> None:
            self.reset()

        async def __call__(self, input: State) -> Any:
            self.started = True
            try:
                await asyncio.sleep(1.5)
            except asyncio.CancelledError:
                self.cancelled = True
                raise

        def reset(self):
            self.started = False
            self.cancelled = False

    async def alittlewhile(input: State) -> None:
        await asyncio.sleep(0.6)
        return {"value": 2}

    awhile = AwhileMaker()
    anotherwhile = AwhileMaker()
    builder = StateGraph(State)
    builder.add_node(alittlewhile)
    builder.add_node("awhile", awhile)
    builder.add_node("anotherwhile", anotherwhile)
    builder.add_edge(START, "alittlewhile")
    builder.add_edge("alittlewhile", "awhile")
    builder.add_edge("awhile", "anotherwhile")
    graph = builder.compile(checkpointer=checkpointer)

    # test interrupting astream_events v2
    got_event = False
    thread2: RunnableConfig = {"configurable": {"thread_id": "2"}}
    async with aclosing(
        graph.astream_events({"value": 1}, thread2, version="v2")
    ) as stream:
        async for chunk in stream:
            if chunk["event"] == "on_chain_stream" and not chunk["parent_ids"]:
                got_event = True
                assert chunk["data"]["chunk"] == {"alittlewhile": {"value": 2}}
                break

    # did break
    assert got_event

    # node "awhile" maybe starts (impl detail of astream_events)
    # if it does start, it must be cancelled
    if awhile.started:
        assert awhile.cancelled is True

    # node "anotherwhile" should never start
    assert anotherwhile.started is False

    # checkpoint with output of "alittlewhile" should not be saved
    if checkpointer is not None:
        state = await graph.aget_state(thread2)
        assert state is not None
        assert state.values == {"value": 2}
        assert state.next == ("awhile",)
        assert state.metadata == {
            "parents": {},
            "source": "loop",
            "step": 1,
            "writes": {"alittlewhile": {"value": 2}},
        }


async def test_node_schemas_custom_output() -> None:
    class State(TypedDict):
        hello: str
        bye: str
        messages: Annotated[list[str], add_messages]

    class Output(TypedDict):
        messages: list[str]

    class StateForA(TypedDict):
        hello: str
        messages: Annotated[list[str], add_messages]

    async def node_a(state: StateForA):
        assert state == {
            "hello": "there",
            "messages": [_AnyIdHumanMessage(content="hello")],
        }

    class StateForB(TypedDict):
        bye: str
        now: int

    async def node_b(state: StateForB):
        assert state == {
            "bye": "world",
        }
        return {
            "now": 123,
            "hello": "again",
        }

    class StateForC(TypedDict):
        hello: str
        now: int

    async def node_c(state: StateForC):
        assert state == {
            "hello": "again",
            "now": 123,
        }

    builder = StateGraph(State, output=Output)
    builder.add_node("a", node_a)
    builder.add_node("b", node_b)
    builder.add_node("c", node_c)
    builder.add_edge(START, "a")
    builder.add_edge("a", "b")
    builder.add_edge("b", "c")
    graph = builder.compile()

    assert await graph.ainvoke(
        {"hello": "there", "bye": "world", "messages": "hello"}
    ) == {
        "messages": [_AnyIdHumanMessage(content="hello")],
    }

    builder = StateGraph(input=State, output=Output)
    builder.add_node("a", node_a)
    builder.add_node("b", node_b)
    builder.add_node("c", node_c)
    builder.add_edge(START, "a")
    builder.add_edge("a", "b")
    builder.add_edge("b", "c")
    graph = builder.compile()

    assert await graph.ainvoke(
        {
            "hello": "there",
            "bye": "world",
            "messages": "hello",
            "now": 345,  # ignored because not in input schema
        }
    ) == {
        "messages": [_AnyIdHumanMessage(content="hello")],
    }

    assert [
        c
        async for c in graph.astream(
            {
                "hello": "there",
                "bye": "world",
                "messages": "hello",
                "now": 345,  # ignored because not in input schema
            }
        )
    ] == [
        {"a": None},
        {"b": {"hello": "again", "now": 123}},
        {"c": None},
    ]


async def test_invoke_single_process_in_out(mocker: MockerFixture) -> None:
    add_one = mocker.Mock(side_effect=lambda x: x + 1)
    chain = Channel.subscribe_to("input") | add_one | Channel.write_to("output")

    app = Pregel(
        nodes={
            "one": chain,
        },
        channels={
            "input": LastValue(int),
            "output": LastValue(int),
        },
        input_channels="input",
        output_channels="output",
    )
    graph = Graph()
    graph.add_node("add_one", add_one)
    graph.set_entry_point("add_one")
    graph.set_finish_point("add_one")
    gapp = graph.compile()

    assert app.input_schema.schema() == {"title": "LangGraphInput", "type": "integer"}
    assert app.output_schema.schema() == {"title": "LangGraphOutput", "type": "integer"}
    assert await app.ainvoke(2) == 3
    assert await app.ainvoke(2, output_keys=["output"]) == {"output": 3}

    assert await gapp.ainvoke(2) == 3


@pytest.mark.parametrize(
    "falsy_value",
    [None, False, 0, "", [], {}, set(), frozenset(), 0.0, 0j],
)
async def test_invoke_single_process_in_out_falsy_values(falsy_value: Any) -> None:
    graph = Graph()
    graph.add_node("return_falsy_const", lambda *args, **kwargs: falsy_value)
    graph.set_entry_point("return_falsy_const")
    graph.set_finish_point("return_falsy_const")
    gapp = graph.compile()
    assert falsy_value == await gapp.ainvoke(1)


async def test_invoke_single_process_in_write_kwargs(mocker: MockerFixture) -> None:
    add_one = mocker.Mock(side_effect=lambda x: x + 1)
    chain = (
        Channel.subscribe_to("input")
        | add_one
        | Channel.write_to("output", fixed=5, output_plus_one=lambda x: x + 1)
    )

    app = Pregel(
        nodes={"one": chain},
        channels={
            "input": LastValue(int),
            "output": LastValue(int),
            "fixed": LastValue(int),
            "output_plus_one": LastValue(int),
        },
        output_channels=["output", "fixed", "output_plus_one"],
        input_channels="input",
    )

    assert app.input_schema.schema() == {"title": "LangGraphInput", "type": "integer"}
    assert app.output_schema.schema() == {
        "title": "LangGraphOutput",
        "type": "object",
        "properties": {
            "output": {"title": "Output", "type": "integer"},
            "fixed": {"title": "Fixed", "type": "integer"},
            "output_plus_one": {"title": "Output Plus One", "type": "integer"},
        },
    }
    assert await app.ainvoke(2) == {"output": 3, "fixed": 5, "output_plus_one": 4}


async def test_invoke_single_process_in_out_dict(mocker: MockerFixture) -> None:
    add_one = mocker.Mock(side_effect=lambda x: x + 1)
    chain = Channel.subscribe_to("input") | add_one | Channel.write_to("output")

    app = Pregel(
        nodes={"one": chain},
        channels={"input": LastValue(int), "output": LastValue(int)},
        input_channels="input",
        output_channels=["output"],
    )

    assert app.input_schema.schema() == {"title": "LangGraphInput", "type": "integer"}
    assert app.output_schema.schema() == {
        "title": "LangGraphOutput",
        "type": "object",
        "properties": {"output": {"title": "Output", "type": "integer"}},
    }
    assert await app.ainvoke(2) == {"output": 3}


async def test_invoke_single_process_in_dict_out_dict(mocker: MockerFixture) -> None:
    add_one = mocker.Mock(side_effect=lambda x: x + 1)
    chain = Channel.subscribe_to("input") | add_one | Channel.write_to("output")

    app = Pregel(
        nodes={"one": chain},
        channels={"input": LastValue(int), "output": LastValue(int)},
        input_channels=["input"],
        output_channels=["output"],
    )

    assert app.input_schema.schema() == {
        "title": "LangGraphInput",
        "type": "object",
        "properties": {"input": {"title": "Input", "type": "integer"}},
    }
    assert app.output_schema.schema() == {
        "title": "LangGraphOutput",
        "type": "object",
        "properties": {"output": {"title": "Output", "type": "integer"}},
    }
    assert await app.ainvoke({"input": 2}) == {"output": 3}


async def test_invoke_two_processes_in_out(mocker: MockerFixture) -> None:
    add_one = mocker.Mock(side_effect=lambda x: x + 1)
    one = Channel.subscribe_to("input") | add_one | Channel.write_to("inbox")
    two = Channel.subscribe_to("inbox") | add_one | Channel.write_to("output")

    app = Pregel(
        nodes={"one": one, "two": two},
        channels={
            "inbox": LastValue(int),
            "output": LastValue(int),
            "input": LastValue(int),
        },
        input_channels="input",
        output_channels="output",
        stream_channels=["inbox", "output"],
    )

    assert await app.ainvoke(2) == 4

    with pytest.raises(GraphRecursionError):
        await app.ainvoke(2, {"recursion_limit": 1})

    step = 0
    async for values in app.astream(2):
        step += 1
        if step == 1:
            assert values == {
                "inbox": 3,
            }
        elif step == 2:
            assert values == {
                "inbox": 3,
                "output": 4,
            }
    assert step == 2

    graph = Graph()
    graph.add_node("add_one", add_one)
    graph.add_node("add_one_more", add_one)
    graph.set_entry_point("add_one")
    graph.set_finish_point("add_one_more")
    graph.add_edge("add_one", "add_one_more")
    gapp = graph.compile()

    assert await gapp.ainvoke(2) == 4

    step = 0
    async for values in gapp.astream(2):
        step += 1
        if step == 1:
            assert values == {
                "add_one": 3,
            }
        elif step == 2:
            assert values == {
                "add_one_more": 4,
            }
    assert step == 2


@pytest.mark.parametrize("checkpointer_name", ALL_CHECKPOINTERS_ASYNC)
async def test_invoke_two_processes_in_out_interrupt(
    request: pytest.FixtureRequest, checkpointer_name: str, mocker: MockerFixture
) -> None:
    checkpointer = request.getfixturevalue(f"checkpointer_{checkpointer_name}")
    add_one = mocker.Mock(side_effect=lambda x: x + 1)
    one = Channel.subscribe_to("input") | add_one | Channel.write_to("inbox")
    two = Channel.subscribe_to("inbox") | add_one | Channel.write_to("output")
    app = Pregel(
        nodes={"one": one, "two": two},
        channels={
            "inbox": LastValue(int),
            "output": LastValue(int),
            "input": LastValue(int),
        },
        input_channels="input",
        output_channels="output",
        checkpointer=checkpointer,
        interrupt_after_nodes=["one"],
    )
    thread1 = {"configurable": {"thread_id": "1"}}
    thread2 = {"configurable": {"thread_id": "2"}}

    # start execution, stop at inbox
    assert await app.ainvoke(2, thread1) is None

    # inbox == 3
    checkpoint = await checkpointer.aget(thread1)
    assert checkpoint is not None
    assert checkpoint["channel_values"]["inbox"] == 3

    # resume execution, finish
    assert await app.ainvoke(None, thread1) == 4

    # start execution again, stop at inbox
    assert await app.ainvoke(20, thread1) is None

    # inbox == 21
    checkpoint = await checkpointer.aget(thread1)
    assert checkpoint is not None
    assert checkpoint["channel_values"]["inbox"] == 21

    # send a new value in, interrupting the previous execution
    assert await app.ainvoke(3, thread1) is None
    assert await app.ainvoke(None, thread1) == 5

    # start execution again, stopping at inbox
    assert await app.ainvoke(20, thread2) is None

    # inbox == 21
    snapshot = await app.aget_state(thread2)
    assert snapshot.values["inbox"] == 21
    assert snapshot.next == ("two",)

    # update the state, resume
    await app.aupdate_state(thread2, 25, as_node="one")
    assert await app.ainvoke(None, thread2) == 26

    # no pending tasks
    snapshot = await app.aget_state(thread2)
    assert snapshot.next == ()

    # list history
    history = [c async for c in app.aget_state_history(thread1)]
    assert history == [
        StateSnapshot(
            values={"inbox": 4, "output": 5, "input": 3},
            tasks=(),
            next=(),
            config={
                "configurable": {
                    "thread_id": "1",
                    "checkpoint_ns": "",
                    "checkpoint_id": AnyStr(),
                }
            },
            metadata={"parents": {}, "source": "loop", "step": 6, "writes": {"two": 5}},
            created_at=AnyStr(),
            parent_config=history[1].config,
        ),
        StateSnapshot(
            values={"inbox": 4, "output": 4, "input": 3},
            tasks=(PregelTask(AnyStr(), "two"),),
            next=("two",),
            config={
                "configurable": {
                    "thread_id": "1",
                    "checkpoint_ns": "",
                    "checkpoint_id": AnyStr(),
                }
            },
            metadata={
                "parents": {},
                "source": "loop",
                "step": 5,
                "writes": {"one": None},
            },
            created_at=AnyStr(),
            parent_config=history[2].config,
        ),
        StateSnapshot(
            values={"inbox": 21, "output": 4, "input": 3},
            tasks=(PregelTask(AnyStr(), "one"),),
            next=("one",),
            config={
                "configurable": {
                    "thread_id": "1",
                    "checkpoint_ns": "",
                    "checkpoint_id": AnyStr(),
                }
            },
            metadata={
                "parents": {},
                "source": "input",
                "step": 4,
                "writes": {"input": 3},
            },
            created_at=AnyStr(),
            parent_config=history[3].config,
        ),
        StateSnapshot(
            values={"inbox": 21, "output": 4, "input": 20},
            tasks=(PregelTask(AnyStr(), "two"),),
            next=("two",),
            config={
                "configurable": {
                    "thread_id": "1",
                    "checkpoint_ns": "",
                    "checkpoint_id": AnyStr(),
                }
            },
            metadata={
                "parents": {},
                "source": "loop",
                "step": 3,
                "writes": {"one": None},
            },
            created_at=AnyStr(),
            parent_config=history[4].config,
        ),
        StateSnapshot(
            values={"inbox": 3, "output": 4, "input": 20},
            tasks=(PregelTask(AnyStr(), "one"),),
            next=("one",),
            config={
                "configurable": {
                    "thread_id": "1",
                    "checkpoint_ns": "",
                    "checkpoint_id": AnyStr(),
                }
            },
            metadata={
                "parents": {},
                "source": "input",
                "step": 2,
                "writes": {"input": 20},
            },
            created_at=AnyStr(),
            parent_config=history[5].config,
        ),
        StateSnapshot(
            values={"inbox": 3, "output": 4, "input": 2},
            tasks=(),
            next=(),
            config={
                "configurable": {
                    "thread_id": "1",
                    "checkpoint_ns": "",
                    "checkpoint_id": AnyStr(),
                }
            },
            metadata={"parents": {}, "source": "loop", "step": 1, "writes": {"two": 4}},
            created_at=AnyStr(),
            parent_config=history[6].config,
        ),
        StateSnapshot(
            values={"inbox": 3, "input": 2},
            tasks=(PregelTask(AnyStr(), "two"),),
            next=("two",),
            config={
                "configurable": {
                    "thread_id": "1",
                    "checkpoint_ns": "",
                    "checkpoint_id": AnyStr(),
                }
            },
            metadata={
                "parents": {},
                "source": "loop",
                "step": 0,
                "writes": {"one": None},
            },
            created_at=AnyStr(),
            parent_config=history[7].config,
        ),
        StateSnapshot(
            values={"input": 2},
            tasks=(PregelTask(AnyStr(), "one"),),
            next=("one",),
            config={
                "configurable": {
                    "thread_id": "1",
                    "checkpoint_ns": "",
                    "checkpoint_id": AnyStr(),
                }
            },
            metadata={
                "parents": {},
                "source": "input",
                "step": -1,
                "writes": {"input": 2},
            },
            created_at=AnyStr(),
            parent_config=None,
        ),
    ]

    # forking from any previous checkpoint should re-run nodes
    assert [
        c async for c in app.astream(None, history[0].config, stream_mode="updates")
    ] == []
    assert [
        c async for c in app.astream(None, history[1].config, stream_mode="updates")
    ] == [
        {"two": {"output": 5}},
    ]
    assert [
        c async for c in app.astream(None, history[2].config, stream_mode="updates")
    ] == [
        {"one": {"inbox": 4}},
    ]


@pytest.mark.parametrize("checkpointer_name", ALL_CHECKPOINTERS_ASYNC)
async def test_fork_always_re_runs_nodes(
    request: pytest.FixtureRequest, checkpointer_name: str, mocker: MockerFixture
) -> None:
    checkpointer = request.getfixturevalue(f"checkpointer_{checkpointer_name}")
    add_one = mocker.Mock(side_effect=lambda _: 1)

    builder = StateGraph(Annotated[int, operator.add])
    builder.add_node("add_one", add_one)
    builder.add_edge(START, "add_one")
    builder.add_conditional_edges("add_one", lambda cnt: "add_one" if cnt < 6 else END)
    graph = builder.compile(checkpointer=checkpointer)

    thread1 = {"configurable": {"thread_id": "1"}}

    # start execution, stop at inbox
    assert [
        c async for c in graph.astream(1, thread1, stream_mode=["values", "updates"])
    ] == [
        ("values", 1),
        ("updates", {"add_one": 1}),
        ("values", 2),
        ("updates", {"add_one": 1}),
        ("values", 3),
        ("updates", {"add_one": 1}),
        ("values", 4),
        ("updates", {"add_one": 1}),
        ("values", 5),
        ("updates", {"add_one": 1}),
        ("values", 6),
    ]

    # list history
    history = [c async for c in graph.aget_state_history(thread1)]
    assert history == [
        StateSnapshot(
            values=6,
            next=(),
            tasks=(),
            config={
                "configurable": {
                    "thread_id": "1",
                    "checkpoint_ns": "",
                    "checkpoint_id": AnyStr(),
                }
            },
            metadata={
                "parents": {},
                "source": "loop",
                "step": 5,
                "writes": {"add_one": 1},
            },
            created_at=AnyStr(),
            parent_config=history[1].config,
        ),
        StateSnapshot(
            values=5,
            tasks=(PregelTask(AnyStr(), "add_one"),),
            next=("add_one",),
            config={
                "configurable": {
                    "thread_id": "1",
                    "checkpoint_ns": "",
                    "checkpoint_id": AnyStr(),
                }
            },
            metadata={
                "parents": {},
                "source": "loop",
                "step": 4,
                "writes": {"add_one": 1},
            },
            created_at=AnyStr(),
            parent_config=history[2].config,
        ),
        StateSnapshot(
            values=4,
            tasks=(PregelTask(AnyStr(), "add_one"),),
            next=("add_one",),
            config={
                "configurable": {
                    "thread_id": "1",
                    "checkpoint_ns": "",
                    "checkpoint_id": AnyStr(),
                }
            },
            metadata={
                "parents": {},
                "source": "loop",
                "step": 3,
                "writes": {"add_one": 1},
            },
            created_at=AnyStr(),
            parent_config=history[3].config,
        ),
        StateSnapshot(
            values=3,
            tasks=(PregelTask(AnyStr(), "add_one"),),
            next=("add_one",),
            config={
                "configurable": {
                    "thread_id": "1",
                    "checkpoint_ns": "",
                    "checkpoint_id": AnyStr(),
                }
            },
            metadata={
                "parents": {},
                "source": "loop",
                "step": 2,
                "writes": {"add_one": 1},
            },
            created_at=AnyStr(),
            parent_config=history[4].config,
        ),
        StateSnapshot(
            values=2,
            tasks=(PregelTask(AnyStr(), "add_one"),),
            next=("add_one",),
            config={
                "configurable": {
                    "thread_id": "1",
                    "checkpoint_ns": "",
                    "checkpoint_id": AnyStr(),
                }
            },
            metadata={
                "parents": {},
                "source": "loop",
                "step": 1,
                "writes": {"add_one": 1},
            },
            created_at=AnyStr(),
            parent_config=history[5].config,
        ),
        StateSnapshot(
            values=1,
            tasks=(PregelTask(AnyStr(), "add_one"),),
            next=("add_one",),
            config={
                "configurable": {
                    "thread_id": "1",
                    "checkpoint_ns": "",
                    "checkpoint_id": AnyStr(),
                }
            },
            metadata={"parents": {}, "source": "loop", "step": 0, "writes": None},
            created_at=AnyStr(),
            parent_config=history[6].config,
        ),
        StateSnapshot(
            values=0,
            tasks=(PregelTask(AnyStr(), "__start__"),),
            next=("__start__",),
            config={
                "configurable": {
                    "thread_id": "1",
                    "checkpoint_ns": "",
                    "checkpoint_id": AnyStr(),
                }
            },
            metadata={
                "parents": {},
                "source": "input",
                "step": -1,
                "writes": {"__start__": 1},
            },
            created_at=AnyStr(),
            parent_config=None,
        ),
    ]

    # forking from any previous checkpoint should re-run nodes
    assert [
        c async for c in graph.astream(None, history[0].config, stream_mode="updates")
    ] == []
    assert [
        c async for c in graph.astream(None, history[1].config, stream_mode="updates")
    ] == [
        {"add_one": 1},
    ]
    assert [
        c async for c in graph.astream(None, history[2].config, stream_mode="updates")
    ] == [
        {"add_one": 1},
        {"add_one": 1},
    ]


async def test_invoke_two_processes_in_dict_out(mocker: MockerFixture) -> None:
    add_one = mocker.Mock(side_effect=lambda x: x + 1)
    one = Channel.subscribe_to("input") | add_one | Channel.write_to("inbox")
    two = (
        Channel.subscribe_to("inbox")
        | RunnableLambda(add_one).abatch
        | Channel.write_to("output").abatch
    )

    app = Pregel(
        nodes={"one": one, "two": two},
        channels={
            "inbox": Topic(int),
            "output": LastValue(int),
            "input": LastValue(int),
        },
        input_channels=["input", "inbox"],
        stream_channels=["output", "inbox"],
        output_channels=["output"],
    )

    # [12 + 1, 2 + 1 + 1]
    assert [
        c
        async for c in app.astream(
            {"input": 2, "inbox": 12}, output_keys="output", stream_mode="updates"
        )
    ] == [
        {"one": None},
        {"two": 13},
        {"two": 4},
    ]
    assert [
        c async for c in app.astream({"input": 2, "inbox": 12}, output_keys="output")
    ] == [13, 4]

    assert [
        c async for c in app.astream({"input": 2, "inbox": 12}, stream_mode="updates")
    ] == [
        {"one": {"inbox": 3}},
        {"two": {"output": 13}},
        {"two": {"output": 4}},
    ]
    assert [c async for c in app.astream({"input": 2, "inbox": 12})] == [
        {"inbox": [3], "output": 13},
        {"output": 4},
    ]
    assert [
        c async for c in app.astream({"input": 2, "inbox": 12}, stream_mode="debug")
    ] == [
        {
            "type": "task",
            "timestamp": AnyStr(),
            "step": 0,
            "payload": {
                "id": "2687f72c-e3a8-5f6f-9afa-047cbf24e923",
                "name": "one",
                "input": 2,
                "triggers": ["input"],
            },
        },
        {
            "type": "task",
            "timestamp": AnyStr(),
            "step": 0,
            "payload": {
                "id": "18f52f6a-828d-58a1-a501-53cc0c7af33e",
                "name": "two",
                "input": [12],
                "triggers": ["inbox"],
            },
        },
        {
            "type": "task_result",
            "timestamp": AnyStr(),
            "step": 0,
            "payload": {
                "id": "2687f72c-e3a8-5f6f-9afa-047cbf24e923",
                "name": "one",
                "task_id": AnyStr(),
                "node_exec_ms": AnyInt(),
                "result": [("inbox", 3)],
                "error": None,
                "interrupts": [],
            },
        },
        {
            "type": "task_result",
            "timestamp": AnyStr(),
            "step": 0,
            "payload": {
                "id": "18f52f6a-828d-58a1-a501-53cc0c7af33e",
                "name": "two",
                "task_id": AnyStr(),
                "node_exec_ms": AnyInt(),
                "result": [("output", 13)],
                "error": None,
                "interrupts": [],
            },
        },
        {
            "type": "task",
            "timestamp": AnyStr(),
            "step": 1,
            "payload": {
                "id": "871d6e74-7bb3-565f-a4fe-cef4b8f19b62",
                "name": "two",
                "input": [3],
                "triggers": ["inbox"],
            },
        },
        {
            "type": "task_result",
            "timestamp": AnyStr(),
            "step": 1,
            "payload": {
                "id": "871d6e74-7bb3-565f-a4fe-cef4b8f19b62",
                "name": "two",
                "task_id": AnyStr(),
                "node_exec_ms": AnyInt(),
                "result": [("output", 4)],
                "error": None,
                "interrupts": [],
            },
        },
    ]


async def test_batch_two_processes_in_out() -> None:
    async def add_one_with_delay(inp: int) -> int:
        await asyncio.sleep(inp / 10)
        return inp + 1

    one = Channel.subscribe_to("input") | add_one_with_delay | Channel.write_to("one")
    two = Channel.subscribe_to("one") | add_one_with_delay | Channel.write_to("output")

    app = Pregel(
        nodes={"one": one, "two": two},
        channels={
            "one": LastValue(int),
            "output": LastValue(int),
            "input": LastValue(int),
        },
        input_channels="input",
        output_channels="output",
    )

    assert await app.abatch([3, 2, 1, 3, 5]) == [5, 4, 3, 5, 7]
    assert await app.abatch([3, 2, 1, 3, 5], output_keys=["output"]) == [
        {"output": 5},
        {"output": 4},
        {"output": 3},
        {"output": 5},
        {"output": 7},
    ]

    graph = Graph()
    graph.add_node("add_one", add_one_with_delay)
    graph.add_node("add_one_more", add_one_with_delay)
    graph.set_entry_point("add_one")
    graph.set_finish_point("add_one_more")
    graph.add_edge("add_one", "add_one_more")
    gapp = graph.compile()

    assert await gapp.abatch([3, 2, 1, 3, 5]) == [5, 4, 3, 5, 7]


async def test_invoke_many_processes_in_out(mocker: MockerFixture) -> None:
    test_size = 100
    add_one = mocker.Mock(side_effect=lambda x: x + 1)

    nodes = {"-1": Channel.subscribe_to("input") | add_one | Channel.write_to("-1")}
    for i in range(test_size - 2):
        nodes[str(i)] = (
            Channel.subscribe_to(str(i - 1)) | add_one | Channel.write_to(str(i))
        )
    nodes["last"] = Channel.subscribe_to(str(i)) | add_one | Channel.write_to("output")

    app = Pregel(
        nodes=nodes,
        channels={str(i): LastValue(int) for i in range(-1, test_size - 2)}
        | {"input": LastValue(int), "output": LastValue(int)},
        input_channels="input",
        output_channels="output",
    )

    # No state is left over from previous invocations
    for _ in range(10):
        assert await app.ainvoke(2, {"recursion_limit": test_size}) == 2 + test_size

    # Concurrent invocations do not interfere with each other
    assert await asyncio.gather(
        *(app.ainvoke(2, {"recursion_limit": test_size}) for _ in range(10))
    ) == [2 + test_size for _ in range(10)]


async def test_batch_many_processes_in_out(mocker: MockerFixture) -> None:
    test_size = 100
    add_one = mocker.Mock(side_effect=lambda x: x + 1)

    nodes = {"-1": Channel.subscribe_to("input") | add_one | Channel.write_to("-1")}
    for i in range(test_size - 2):
        nodes[str(i)] = (
            Channel.subscribe_to(str(i - 1)) | add_one | Channel.write_to(str(i))
        )
    nodes["last"] = Channel.subscribe_to(str(i)) | add_one | Channel.write_to("output")

    app = Pregel(
        nodes=nodes,
        channels={str(i): LastValue(int) for i in range(-1, test_size - 2)}
        | {"input": LastValue(int), "output": LastValue(int)},
        input_channels="input",
        output_channels="output",
    )

    # No state is left over from previous invocations
    for _ in range(3):
        # Then invoke pubsub
        assert await app.abatch([2, 1, 3, 4, 5], {"recursion_limit": test_size}) == [
            2 + test_size,
            1 + test_size,
            3 + test_size,
            4 + test_size,
            5 + test_size,
        ]

    # Concurrent invocations do not interfere with each other
    assert await asyncio.gather(
        *(app.abatch([2, 1, 3, 4, 5], {"recursion_limit": test_size}) for _ in range(3))
    ) == [
        [2 + test_size, 1 + test_size, 3 + test_size, 4 + test_size, 5 + test_size]
        for _ in range(3)
    ]


async def test_invoke_two_processes_two_in_two_out_invalid(
    mocker: MockerFixture,
) -> None:
    add_one = mocker.Mock(side_effect=lambda x: x + 1)

    one = Channel.subscribe_to("input") | add_one | Channel.write_to("output")
    two = Channel.subscribe_to("input") | add_one | Channel.write_to("output")

    app = Pregel(
        nodes={"one": one, "two": two},
        channels={"output": LastValue(int), "input": LastValue(int)},
        input_channels="input",
        output_channels="output",
    )

    with pytest.raises(InvalidUpdateError):
        # LastValue channels can only be updated once per iteration
        await app.ainvoke(2)


async def test_invoke_two_processes_two_in_two_out_valid(mocker: MockerFixture) -> None:
    add_one = mocker.Mock(side_effect=lambda x: x + 1)

    one = Channel.subscribe_to("input") | add_one | Channel.write_to("output")
    two = Channel.subscribe_to("input") | add_one | Channel.write_to("output")

    app = Pregel(
        nodes={"one": one, "two": two},
        channels={
            "input": LastValue(int),
            "output": Topic(int),
        },
        input_channels="input",
        output_channels="output",
    )

    # An Topic channel accumulates updates into a sequence
    assert await app.ainvoke(2) == [3, 3]


async def test_invoke_checkpoint(mocker: MockerFixture) -> None:
    add_one = mocker.Mock(side_effect=lambda x: x["total"] + x["input"])
    errored_once = False

    def raise_if_above_10(input: int) -> int:
        nonlocal errored_once
        if input > 4:
            if errored_once:
                pass
            else:
                errored_once = True
                raise ConnectionError("I will be retried")
        if input > 10:
            raise ValueError("Input is too large")
        return input

    one = (
        Channel.subscribe_to(["input"]).join(["total"])
        | add_one
        | Channel.write_to("output", "total")
        | raise_if_above_10
    )

    memory = MemorySaverAssertImmutable()

    app = Pregel(
        nodes={"one": one},
        channels={
            "total": BinaryOperatorAggregate(int, operator.add),
            "input": LastValue(int),
            "output": LastValue(int),
        },
        input_channels="input",
        output_channels="output",
        checkpointer=memory,
        retry_policy=RetryPolicy(),
    )

    # total starts out as 0, so output is 0+2=2
    assert await app.ainvoke(2, {"configurable": {"thread_id": "1"}}) == 2
    checkpoint = await memory.aget({"configurable": {"thread_id": "1"}})
    assert checkpoint is not None
    assert checkpoint["channel_values"].get("total") == 2
    # total is now 2, so output is 2+3=5
    assert await app.ainvoke(3, {"configurable": {"thread_id": "1"}}) == 5
    assert errored_once, "errored and retried"
    checkpoint = await memory.aget({"configurable": {"thread_id": "1"}})
    assert checkpoint is not None
    assert checkpoint["channel_values"].get("total") == 7
    # total is now 2+5=7, so output would be 7+4=11, but raises ValueError
    with pytest.raises(ValueError):
        await app.ainvoke(4, {"configurable": {"thread_id": "1"}})
    # checkpoint is not updated
    checkpoint = await memory.aget({"configurable": {"thread_id": "1"}})
    assert checkpoint is not None
    assert checkpoint["channel_values"].get("total") == 7
    # on a new thread, total starts out as 0, so output is 0+5=5
    assert await app.ainvoke(5, {"configurable": {"thread_id": "2"}}) == 5
    checkpoint = await memory.aget({"configurable": {"thread_id": "1"}})
    assert checkpoint is not None
    assert checkpoint["channel_values"].get("total") == 7
    checkpoint = await memory.aget({"configurable": {"thread_id": "2"}})
    assert checkpoint is not None
    assert checkpoint["channel_values"].get("total") == 5


@pytest.mark.parametrize("checkpointer_name", ALL_CHECKPOINTERS_ASYNC)
async def test_pending_writes_resume(
    request: pytest.FixtureRequest, checkpointer_name: str
) -> None:
    checkpointer: BaseCheckpointSaver = request.getfixturevalue(
        f"checkpointer_{checkpointer_name}"
    )

    class State(TypedDict):
        value: Annotated[int, operator.add]

    class AwhileMaker:
        def __init__(self, sleep: float, rtn: Union[Dict, Exception]) -> None:
            self.sleep = sleep
            self.rtn = rtn
            self.reset()

        async def __call__(self, input: State) -> Any:
            self.calls += 1
            await asyncio.sleep(self.sleep)
            if isinstance(self.rtn, Exception):
                raise self.rtn
            else:
                return self.rtn

        def reset(self):
            self.calls = 0

    one = AwhileMaker(0.2, {"value": 2})
    two = AwhileMaker(0.6, ValueError("I'm not good"))
    builder = StateGraph(State)
    builder.add_node("one", one)
    builder.add_node("two", two)
    builder.add_edge(START, "one")
    builder.add_edge(START, "two")
    graph = builder.compile(checkpointer=checkpointer)

    thread1: RunnableConfig = {"configurable": {"thread_id": "1"}}
    with pytest.raises(ValueError, match="I'm not good"):
        await graph.ainvoke({"value": 1}, thread1)

    # both nodes should have been called once
    assert one.calls == 1
    assert two.calls == 1

    # latest checkpoint should be before nodes "one", "two"
    state = await graph.aget_state(thread1)
    assert state is not None
    assert state.values == {"value": 1}
    assert state.next == ("one", "two")
    assert state.tasks == (
        PregelTask(AnyStr(), "one"),
        PregelTask(AnyStr(), "two", 'ValueError("I\'m not good")'),
    )
    assert state.metadata == {
        "parents": {},
        "source": "loop",
        "step": 0,
        "writes": None,
    }
    # should contain pending write of "one"
    checkpoint = await checkpointer.aget_tuple(thread1)
    assert checkpoint is not None
    # should contain error from "two"
    expected_writes = [
        (AnyStr(), "one", "one"),
        (AnyStr(), "value", 2),
        (AnyStr(), ERROR, 'ValueError("I\'m not good")'),
    ]
    assert len(checkpoint.pending_writes) == 3
    assert all(w in expected_writes for w in checkpoint.pending_writes)
    # both non-error pending writes come from same task
    non_error_writes = [w for w in checkpoint.pending_writes if w[1] != ERROR]
    assert non_error_writes[0][0] == non_error_writes[1][0]
    # error write is from the other task
    error_write = next(w for w in checkpoint.pending_writes if w[1] == ERROR)
    assert error_write[0] != non_error_writes[0][0]

    # TODO arguably this shouldn't even run the failed task again,
    # and should require empty update_state (ie new checkpoint_id)
    # in order to try again

    # resume execution
    with pytest.raises(ValueError, match="I'm not good"):
        await graph.ainvoke(None, thread1)

    # node "one" succeeded previously, so shouldn't be called again
    assert one.calls == 1
    # node "two" should have been called once again
    assert two.calls == 2

    # confirm no new checkpoints saved
    state_two = await graph.aget_state(thread1)
    assert state_two.metadata == state.metadata

    # resume execution, without exception
    two.rtn = {"value": 3}
    # both the pending write and the new write were applied, 1 + 2 + 3 = 6
    assert await graph.ainvoke(None, thread1) == {"value": 6}

    # check all final checkpoints
    checkpoints = [c async for c in checkpointer.alist(thread1)]
    # we should have 3
    assert len(checkpoints) == 3
    # the last one not too interesting for this test
    assert checkpoints[0] == CheckpointTuple(
        config={
            "configurable": {
                "thread_id": "1",
                "checkpoint_ns": "",
                "checkpoint_id": AnyStr(),
            }
        },
        checkpoint={
            "v": 1,
            "id": AnyStr(),
            "ts": AnyStr(),
            "pending_sends": [],
            "versions_seen": {
                "one": {
                    "start:one": AnyVersion(),
                },
                "two": {
                    "start:two": AnyVersion(),
                },
                "__input__": {},
                "__start__": {
                    "__start__": AnyVersion(),
                },
                "__interrupt__": {
                    "value": AnyVersion(),
                    "__start__": AnyVersion(),
                    "start:one": AnyVersion(),
                    "start:two": AnyVersion(),
                },
            },
            "channel_versions": {
                "one": AnyVersion(),
                "two": AnyVersion(),
                "value": AnyVersion(),
                "__start__": AnyVersion(),
                "start:one": AnyVersion(),
                "start:two": AnyVersion(),
            },
            "channel_values": {"one": "one", "two": "two", "value": 6},
        },
        metadata={
            "parents": {},
            "step": 1,
            "source": "loop",
            "writes": {"one": {"value": 2}, "two": {"value": 3}},
        },
        parent_config={
            "configurable": {
                "thread_id": "1",
                "checkpoint_ns": "",
                "checkpoint_id": checkpoints[1].config["configurable"]["checkpoint_id"],
            }
        },
        pending_writes=[],
    )
    # the previous one we assert that pending writes contains both
    # - original error
    # - successful writes from resuming after preventing error
    assert checkpoints[1] == CheckpointTuple(
        config={
            "configurable": {
                "thread_id": "1",
                "checkpoint_ns": "",
                "checkpoint_id": AnyStr(),
            }
        },
        checkpoint={
            "v": 1,
            "id": AnyStr(),
            "ts": AnyStr(),
            "pending_sends": [],
            "versions_seen": {
                "__input__": {},
                "__start__": {
                    "__start__": AnyVersion(),
                },
            },
            "channel_versions": {
                "value": AnyVersion(),
                "__start__": AnyVersion(),
                "start:one": AnyVersion(),
                "start:two": AnyVersion(),
            },
            "channel_values": {
                "value": 1,
                "start:one": "__start__",
                "start:two": "__start__",
            },
        },
        metadata={"parents": {}, "step": 0, "source": "loop", "writes": None},
        parent_config={
            "configurable": {
                "thread_id": "1",
                "checkpoint_ns": "",
                "checkpoint_id": checkpoints[2].config["configurable"]["checkpoint_id"],
            }
        },
        pending_writes=UnsortedSequence(
            (AnyStr(), "one", "one"),
            (AnyStr(), "value", 2),
            (AnyStr(), "__error__", 'ValueError("I\'m not good")'),
            (AnyStr(), "two", "two"),
            (AnyStr(), "value", 3),
        ),
    )
    assert checkpoints[2] == CheckpointTuple(
        config={
            "configurable": {
                "thread_id": "1",
                "checkpoint_ns": "",
                "checkpoint_id": AnyStr(),
            }
        },
        checkpoint={
            "v": 1,
            "id": AnyStr(),
            "ts": AnyStr(),
            "pending_sends": [],
            "versions_seen": {"__input__": {}},
            "channel_versions": {
                "__start__": AnyVersion(),
            },
            "channel_values": {"__start__": {"value": 1}},
        },
        metadata={
            "parents": {},
            "step": -1,
            "source": "input",
            "writes": {"__start__": {"value": 1}},
        },
        parent_config=None,
        pending_writes=UnsortedSequence(
            (AnyStr(), "value", 1),
            (AnyStr(), "start:one", "__start__"),
            (AnyStr(), "start:two", "__start__"),
        ),
    )


async def test_cond_edge_after_send() -> None:
    class Node:
        def __init__(self, name: str):
            self.name = name
            setattr(self, "__name__", name)

        async def __call__(self, state):
            return [self.name]

    async def send_for_fun(state):
        return [Send("2", state), Send("2", state)]

    async def route_to_three(state) -> Literal["3"]:
        return "3"

    builder = StateGraph(Annotated[list, operator.add])
    builder.add_node(Node("1"))
    builder.add_node(Node("2"))
    builder.add_node(Node("3"))
    builder.add_edge(START, "1")
    builder.add_conditional_edges("1", send_for_fun)
    builder.add_conditional_edges("2", route_to_three)
    graph = builder.compile()

    assert await graph.ainvoke(["0"]) == ["0", "1", "2", "2", "3"]


@pytest.mark.parametrize("checkpointer_name", ALL_CHECKPOINTERS_ASYNC)
async def test_invoke_checkpoint_three(
    mocker: MockerFixture, request: pytest.FixtureRequest, checkpointer_name: str
) -> None:
    checkpointer = request.getfixturevalue("checkpointer_" + checkpointer_name)
    add_one = mocker.Mock(side_effect=lambda x: x["total"] + x["input"])

    def raise_if_above_10(input: int) -> int:
        if input > 10:
            raise ValueError("Input is too large")
        return input

    one = (
        Channel.subscribe_to(["input"]).join(["total"])
        | add_one
        | Channel.write_to("output", "total")
        | raise_if_above_10
    )

    app = Pregel(
        nodes={"one": one},
        channels={
            "total": BinaryOperatorAggregate(int, operator.add),
            "input": LastValue(int),
            "output": LastValue(int),
        },
        input_channels="input",
        output_channels="output",
        checkpointer=checkpointer,
        debug=True,
    )

    thread_1 = {"configurable": {"thread_id": "1"}}
    # total starts out as 0, so output is 0+2=2
    assert await app.ainvoke(2, thread_1) == 2
    state = await app.aget_state(thread_1)
    assert state is not None
    assert state.values.get("total") == 2
    assert (
        state.config["configurable"]["checkpoint_id"]
        == (await checkpointer.aget(thread_1))["id"]
    )
    # total is now 2, so output is 2+3=5
    assert await app.ainvoke(3, thread_1) == 5
    state = await app.aget_state(thread_1)
    assert state is not None
    assert state.values.get("total") == 7
    assert (
        state.config["configurable"]["checkpoint_id"]
        == (await checkpointer.aget(thread_1))["id"]
    )
    # total is now 2+5=7, so output would be 7+4=11, but raises ValueError
    with pytest.raises(ValueError):
        await app.ainvoke(4, thread_1)
    # checkpoint is not updated
    state = await app.aget_state(thread_1)
    assert state is not None
    assert state.values.get("total") == 7
    assert state.next == ("one",)
    """we checkpoint inputs and it failed on "one", so the next node is one"""
    # we can recover from error by sending new inputs
    assert await app.ainvoke(2, thread_1) == 9
    state = await app.aget_state(thread_1)
    assert state is not None
    assert state.values.get("total") == 16, "total is now 7+9=16"
    assert state.next == ()

    thread_2 = {"configurable": {"thread_id": "2"}}
    # on a new thread, total starts out as 0, so output is 0+5=5
    assert await app.ainvoke(5, thread_2) == 5
    state = await app.aget_state({"configurable": {"thread_id": "1"}})
    assert state is not None
    assert state.values.get("total") == 16
    assert state.next == ()
    state = await app.aget_state(thread_2)
    assert state is not None
    assert state.values.get("total") == 5
    assert state.next == ()

    assert len([c async for c in app.aget_state_history(thread_1, limit=1)]) == 1
    # list all checkpoints for thread 1
    thread_1_history = [c async for c in app.aget_state_history(thread_1)]
    # there are 7 checkpoints
    assert len(thread_1_history) == 7
    assert Counter(c.metadata["source"] for c in thread_1_history) == {
        "input": 4,
        "loop": 3,
    }
    # sorted descending
    assert (
        thread_1_history[0].config["configurable"]["checkpoint_id"]
        > thread_1_history[1].config["configurable"]["checkpoint_id"]
    )
    # cursor pagination
    cursored = [
        c
        async for c in app.aget_state_history(
            thread_1, limit=1, before=thread_1_history[0].config
        )
    ]
    assert len(cursored) == 1
    assert cursored[0].config == thread_1_history[1].config
    # the last checkpoint
    assert thread_1_history[0].values["total"] == 16
    # the first "loop" checkpoint
    assert thread_1_history[-2].values["total"] == 2
    # can get each checkpoint using aget with config
    assert (await checkpointer.aget(thread_1_history[0].config))[
        "id"
    ] == thread_1_history[0].config["configurable"]["checkpoint_id"]
    assert (await checkpointer.aget(thread_1_history[1].config))[
        "id"
    ] == thread_1_history[1].config["configurable"]["checkpoint_id"]

    thread_1_next_config = await app.aupdate_state(thread_1_history[1].config, 10)
    # update creates a new checkpoint
    assert (
        thread_1_next_config["configurable"]["checkpoint_id"]
        > thread_1_history[0].config["configurable"]["checkpoint_id"]
    )
    # 1 more checkpoint in history
    assert len([c async for c in app.aget_state_history(thread_1)]) == 8
    assert Counter(
        [c.metadata["source"] async for c in app.aget_state_history(thread_1)]
    ) == {
        "update": 1,
        "input": 4,
        "loop": 3,
    }
    # the latest checkpoint is the updated one
    assert await app.aget_state(thread_1) == await app.aget_state(thread_1_next_config)


async def test_invoke_two_processes_two_in_join_two_out(mocker: MockerFixture) -> None:
    add_one = mocker.Mock(side_effect=lambda x: x + 1)
    add_10_each = mocker.Mock(side_effect=lambda x: sorted(y + 10 for y in x))

    one = Channel.subscribe_to("input") | add_one | Channel.write_to("inbox")
    chain_three = Channel.subscribe_to("input") | add_one | Channel.write_to("inbox")
    chain_four = (
        Channel.subscribe_to("inbox") | add_10_each | Channel.write_to("output")
    )

    app = Pregel(
        nodes={
            "one": one,
            "chain_three": chain_three,
            "chain_four": chain_four,
        },
        channels={
            "inbox": Topic(int),
            "output": LastValue(int),
            "input": LastValue(int),
        },
        input_channels="input",
        output_channels="output",
    )

    # Then invoke app
    # We get a single array result as chain_four waits for all publishers to finish
    # before operating on all elements published to topic_two as an array
    for _ in range(100):
        assert await app.ainvoke(2) == [13, 13]

    assert await asyncio.gather(*(app.ainvoke(2) for _ in range(100))) == [
        [13, 13] for _ in range(100)
    ]


async def test_invoke_join_then_call_other_pregel(mocker: MockerFixture) -> None:
    add_one = mocker.Mock(side_effect=lambda x: x + 1)
    add_10_each = mocker.Mock(side_effect=lambda x: [y + 10 for y in x])

    inner_app = Pregel(
        nodes={
            "one": Channel.subscribe_to("input") | add_one | Channel.write_to("output")
        },
        channels={
            "output": LastValue(int),
            "input": LastValue(int),
        },
        input_channels="input",
        output_channels="output",
    )

    one = (
        Channel.subscribe_to("input")
        | add_10_each
        | Channel.write_to("inbox_one").map()
    )
    two = (
        Channel.subscribe_to("inbox_one")
        | inner_app.map()
        | sorted
        | Channel.write_to("outbox_one")
    )
    chain_three = Channel.subscribe_to("outbox_one") | sum | Channel.write_to("output")

    app = Pregel(
        nodes={
            "one": one,
            "two": two,
            "chain_three": chain_three,
        },
        channels={
            "inbox_one": Topic(int),
            "outbox_one": LastValue(int),
            "output": LastValue(int),
            "input": LastValue(int),
        },
        input_channels="input",
        output_channels="output",
    )

    # Then invoke pubsub
    for _ in range(10):
        assert await app.ainvoke([2, 3]) == 27

    assert await asyncio.gather(*(app.ainvoke([2, 3]) for _ in range(10))) == [
        27 for _ in range(10)
    ]


async def test_invoke_two_processes_one_in_two_out(mocker: MockerFixture) -> None:
    add_one = mocker.Mock(side_effect=lambda x: x + 1)

    one = (
        Channel.subscribe_to("input")
        | add_one
        | Channel.write_to(output=RunnablePassthrough(), between=RunnablePassthrough())
    )
    two = Channel.subscribe_to("between") | add_one | Channel.write_to("output")

    app = Pregel(
        nodes={"one": one, "two": two},
        channels={
            "input": LastValue(int),
            "between": LastValue(int),
            "output": LastValue(int),
        },
        stream_channels=["output", "between"],
        input_channels="input",
        output_channels="output",
    )

    # Then invoke pubsub
    assert [c async for c in app.astream(2)] == [
        {"between": 3, "output": 3},
        {"between": 3, "output": 4},
    ]


async def test_invoke_two_processes_no_out(mocker: MockerFixture) -> None:
    add_one = mocker.Mock(side_effect=lambda x: x + 1)
    one = Channel.subscribe_to("input") | add_one | Channel.write_to("between")
    two = Channel.subscribe_to("between") | add_one

    app = Pregel(
        nodes={"one": one, "two": two},
        channels={
            "input": LastValue(int),
            "between": LastValue(int),
            "output": LastValue(int),
        },
        input_channels="input",
        output_channels="output",
    )

    # It finishes executing (once no more messages being published)
    # but returns nothing, as nothing was published to "output" topic
    assert await app.ainvoke(2) is None


async def test_channel_enter_exit_timing(mocker: MockerFixture) -> None:
    setup_sync = mocker.Mock()
    cleanup_sync = mocker.Mock()
    setup_async = mocker.Mock()
    cleanup_async = mocker.Mock()

    @contextmanager
    def an_int() -> Generator[int, None, None]:
        setup_sync()
        try:
            yield 5
        finally:
            cleanup_sync()

    @asynccontextmanager
    async def an_int_async() -> AsyncGenerator[int, None]:
        setup_async()
        try:
            yield 5
        finally:
            cleanup_async()

    add_one = mocker.Mock(side_effect=lambda x: x + 1)
    one = Channel.subscribe_to("input") | add_one | Channel.write_to("inbox")
    two = (
        Channel.subscribe_to("inbox")
        | RunnableLambda(add_one).abatch
        | Channel.write_to("output").abatch
    )

    app = Pregel(
        nodes={"one": one, "two": two},
        channels={
            "input": LastValue(int),
            "output": LastValue(int),
            "inbox": Topic(int),
            "ctx": Context(an_int, an_int_async),
        },
        input_channels="input",
        output_channels=["inbox", "output"],
        stream_channels=["inbox", "output"],
    )

    async def aenumerate(aiter: AsyncIterator[Any]) -> AsyncIterator[tuple[int, Any]]:
        i = 0
        async for chunk in aiter:
            yield i, chunk
            i += 1

    assert setup_sync.call_count == 0
    assert cleanup_sync.call_count == 0
    assert setup_async.call_count == 0
    assert cleanup_async.call_count == 0
    async for i, chunk in aenumerate(app.astream(2)):
        assert setup_sync.call_count == 0, "Sync context manager should not be used"
        assert cleanup_sync.call_count == 0, "Sync context manager should not be used"
        assert setup_async.call_count == 1, "Expected setup to be called once"
        if i == 0:
            assert chunk == {"inbox": [3]}
        elif i == 1:
            assert chunk == {"output": 4}
        else:
            assert False, "Expected only two chunks"
    assert setup_sync.call_count == 0
    assert cleanup_sync.call_count == 0
    assert setup_async.call_count == 1, "Expected setup to be called once"
    assert cleanup_async.call_count == 1, "Expected cleanup to be called once"


@pytest.mark.parametrize("checkpointer_name", ALL_CHECKPOINTERS_ASYNC)
async def test_conditional_graph(
    request: pytest.FixtureRequest, checkpointer_name: str
) -> None:
    from copy import deepcopy

    from langchain_core.agents import AgentAction, AgentFinish
    from langchain_core.language_models.fake import FakeStreamingListLLM
    from langchain_core.prompts import PromptTemplate
    from langchain_core.runnables import RunnablePassthrough
    from langchain_core.tools import tool

    checkpointer = request.getfixturevalue("checkpointer_" + checkpointer_name)

    # Assemble the tools
    @tool()
    def search_api(query: str) -> str:
        """Searches the API for the query."""
        return f"result for {query}"

    tools = [search_api]

    # Construct the agent
    prompt = PromptTemplate.from_template("Hello!")

    llm = FakeStreamingListLLM(
        responses=[
            "tool:search_api:query",
            "tool:search_api:another",
            "finish:answer",
        ]
    )

    async def agent_parser(input: str) -> Union[AgentAction, AgentFinish]:
        if input.startswith("finish"):
            _, answer = input.split(":")
            return AgentFinish(return_values={"answer": answer}, log=input)
        else:
            _, tool_name, tool_input = input.split(":")
            return AgentAction(tool=tool_name, tool_input=tool_input, log=input)

    agent = RunnablePassthrough.assign(agent_outcome=prompt | llm | agent_parser)

    # Define tool execution logic
    async def execute_tools(data: dict) -> dict:
        agent_action: AgentAction = data.pop("agent_outcome")
        observation = await {t.name: t for t in tools}[agent_action.tool].ainvoke(
            agent_action.tool_input
        )
        if data.get("intermediate_steps") is None:
            data["intermediate_steps"] = []
        data["intermediate_steps"].append([agent_action, observation])
        return data

    # Define decision-making logic
    async def should_continue(data: dict, config: RunnableConfig) -> str:
        # Logic to decide whether to continue in the loop or exit
        if isinstance(data["agent_outcome"], AgentFinish):
            return "exit"
        else:
            return "continue"

    # Define a new graph
    workflow = Graph()

    workflow.add_node("agent", agent)
    workflow.add_node("tools", execute_tools)

    workflow.set_entry_point("agent")

    workflow.add_conditional_edges(
        "agent", should_continue, {"continue": "tools", "exit": END}
    )

    workflow.add_edge("tools", "agent")

    app = workflow.compile()

    assert await app.ainvoke({"input": "what is weather in sf"}) == {
        "input": "what is weather in sf",
        "intermediate_steps": [
            [
                AgentAction(
                    tool="search_api",
                    tool_input="query",
                    log="tool:search_api:query",
                ),
                "result for query",
            ],
            [
                AgentAction(
                    tool="search_api",
                    tool_input="another",
                    log="tool:search_api:another",
                ),
                "result for another",
            ],
        ],
        "agent_outcome": AgentFinish(
            return_values={"answer": "answer"}, log="finish:answer"
        ),
    }

    # deepcopy because the nodes mutate the data
    assert [
        deepcopy(c) async for c in app.astream({"input": "what is weather in sf"})
    ] == [
        {
            "agent": {
                "input": "what is weather in sf",
                "agent_outcome": AgentAction(
                    tool="search_api", tool_input="query", log="tool:search_api:query"
                ),
            }
        },
        {
            "tools": {
                "input": "what is weather in sf",
                "intermediate_steps": [
                    [
                        AgentAction(
                            tool="search_api",
                            tool_input="query",
                            log="tool:search_api:query",
                        ),
                        "result for query",
                    ]
                ],
            }
        },
        {
            "agent": {
                "input": "what is weather in sf",
                "intermediate_steps": [
                    [
                        AgentAction(
                            tool="search_api",
                            tool_input="query",
                            log="tool:search_api:query",
                        ),
                        "result for query",
                    ]
                ],
                "agent_outcome": AgentAction(
                    tool="search_api",
                    tool_input="another",
                    log="tool:search_api:another",
                ),
            }
        },
        {
            "tools": {
                "input": "what is weather in sf",
                "intermediate_steps": [
                    [
                        AgentAction(
                            tool="search_api",
                            tool_input="query",
                            log="tool:search_api:query",
                        ),
                        "result for query",
                    ],
                    [
                        AgentAction(
                            tool="search_api",
                            tool_input="another",
                            log="tool:search_api:another",
                        ),
                        "result for another",
                    ],
                ],
            }
        },
        {
            "agent": {
                "input": "what is weather in sf",
                "intermediate_steps": [
                    [
                        AgentAction(
                            tool="search_api",
                            tool_input="query",
                            log="tool:search_api:query",
                        ),
                        "result for query",
                    ],
                    [
                        AgentAction(
                            tool="search_api",
                            tool_input="another",
                            log="tool:search_api:another",
                        ),
                        "result for another",
                    ],
                ],
                "agent_outcome": AgentFinish(
                    return_values={"answer": "answer"}, log="finish:answer"
                ),
            }
        },
    ]

    patches = [c async for c in app.astream_log({"input": "what is weather in sf"})]
    patch_paths = {op["path"] for log in patches for op in log.ops}

    # Check that agent (one of the nodes) has its output streamed to the logs
    assert "/logs/agent/streamed_output/-" in patch_paths
    assert "/logs/agent:2/streamed_output/-" in patch_paths
    assert "/logs/agent:3/streamed_output/-" in patch_paths
    # Check that agent (one of the nodes) has its final output set in the logs
    assert "/logs/agent/final_output" in patch_paths
    assert "/logs/agent:2/final_output" in patch_paths
    assert "/logs/agent:3/final_output" in patch_paths
    assert [
        p["value"]
        for log in patches
        for p in log.ops
        if p["path"] == "/logs/agent/final_output"
        or p["path"] == "/logs/agent:2/final_output"
        or p["path"] == "/logs/agent:3/final_output"
    ] == [
        {
            "input": "what is weather in sf",
            "agent_outcome": AgentAction(
                tool="search_api", tool_input="query", log="tool:search_api:query"
            ),
        },
        {
            "input": "what is weather in sf",
            "intermediate_steps": [
                [
                    AgentAction(
                        tool="search_api",
                        tool_input="query",
                        log="tool:search_api:query",
                    ),
                    "result for query",
                ]
            ],
            "agent_outcome": AgentAction(
                tool="search_api",
                tool_input="another",
                log="tool:search_api:another",
            ),
        },
        {
            "input": "what is weather in sf",
            "intermediate_steps": [
                [
                    AgentAction(
                        tool="search_api",
                        tool_input="query",
                        log="tool:search_api:query",
                    ),
                    "result for query",
                ],
                [
                    AgentAction(
                        tool="search_api",
                        tool_input="another",
                        log="tool:search_api:another",
                    ),
                    "result for another",
                ],
            ],
            "agent_outcome": AgentFinish(
                return_values={"answer": "answer"}, log="finish:answer"
            ),
        },
    ]

    # test state get/update methods with interrupt_after

    app_w_interrupt = workflow.compile(
        checkpointer=checkpointer,
        interrupt_after=["agent"],
    )
    config = {"configurable": {"thread_id": "1"}}

    assert [
        c
        async for c in app_w_interrupt.astream(
            {"input": "what is weather in sf"}, config
        )
    ] == [
        {
            "agent": {
                "input": "what is weather in sf",
                "agent_outcome": AgentAction(
                    tool="search_api", tool_input="query", log="tool:search_api:query"
                ),
            }
        }
    ]

    assert await app_w_interrupt.aget_state(config) == StateSnapshot(
        values={
            "agent": {
                "input": "what is weather in sf",
                "agent_outcome": AgentAction(
                    tool="search_api", tool_input="query", log="tool:search_api:query"
                ),
            },
        },
        tasks=(PregelTask(AnyStr(), "tools"),),
        next=("tools",),
        config=(await app_w_interrupt.checkpointer.aget_tuple(config)).config,
        created_at=(await app_w_interrupt.checkpointer.aget_tuple(config)).checkpoint[
            "ts"
        ],
        metadata={
            "parents": {},
            "source": "loop",
            "step": 0,
            "writes": {
                "agent": {
                    "agent": {
                        "input": "what is weather in sf",
                        "agent_outcome": AgentAction(
                            tool="search_api",
                            tool_input="query",
                            log="tool:search_api:query",
                        ),
                    }
                }
            },
        },
        parent_config=[
            c async for c in app_w_interrupt.checkpointer.alist(config, limit=2)
        ][-1].config,
    )

    await app_w_interrupt.aupdate_state(
        config,
        {
            "agent_outcome": AgentAction(
                tool="search_api",
                tool_input="query",
                log="tool:search_api:a different query",
            ),
            "input": "what is weather in sf",
        },
    )

    assert await app_w_interrupt.aget_state(config) == StateSnapshot(
        values={
            "agent": {
                "agent_outcome": AgentAction(
                    tool="search_api",
                    tool_input="query",
                    log="tool:search_api:a different query",
                ),
                "input": "what is weather in sf",
            },
        },
        tasks=(PregelTask(AnyStr(), "tools"),),
        next=("tools",),
        config=(await app_w_interrupt.checkpointer.aget_tuple(config)).config,
        created_at=(await app_w_interrupt.checkpointer.aget_tuple(config)).checkpoint[
            "ts"
        ],
        metadata={
            "parents": {},
            "source": "update",
            "step": 1,
            "writes": {
                "agent": {
                    "agent_outcome": AgentAction(
                        tool="search_api",
                        tool_input="query",
                        log="tool:search_api:a different query",
                    ),
                    "input": "what is weather in sf",
                }
            },
        },
        parent_config=[
            c async for c in app_w_interrupt.checkpointer.alist(config, limit=2)
        ][-1].config,
    )

    assert [c async for c in app_w_interrupt.astream(None, config)] == [
        {
            "agent": {
                "agent_outcome": AgentAction(
                    tool="search_api",
                    tool_input="query",
                    log="tool:search_api:a different query",
                ),
                "input": "what is weather in sf",
            },
        },
        {
            "tools": {
                "input": "what is weather in sf",
                "intermediate_steps": [
                    [
                        AgentAction(
                            tool="search_api",
                            tool_input="query",
                            log="tool:search_api:a different query",
                        ),
                        "result for query",
                    ]
                ],
            }
        },
        {
            "agent": {
                "input": "what is weather in sf",
                "intermediate_steps": [
                    [
                        AgentAction(
                            tool="search_api",
                            tool_input="query",
                            log="tool:search_api:a different query",
                        ),
                        "result for query",
                    ]
                ],
                "agent_outcome": AgentAction(
                    tool="search_api",
                    tool_input="another",
                    log="tool:search_api:another",
                ),
            }
        },
    ]

    await app_w_interrupt.aupdate_state(
        config,
        {
            "input": "what is weather in sf",
            "intermediate_steps": [
                [
                    AgentAction(
                        tool="search_api",
                        tool_input="query",
                        log="tool:search_api:a different query",
                    ),
                    "result for query",
                ]
            ],
            "agent_outcome": AgentFinish(
                return_values={"answer": "a really nice answer"},
                log="finish:a really nice answer",
            ),
        },
    )

    assert await app_w_interrupt.aget_state(config) == StateSnapshot(
        values={
            "agent": {
                "input": "what is weather in sf",
                "intermediate_steps": [
                    [
                        AgentAction(
                            tool="search_api",
                            tool_input="query",
                            log="tool:search_api:a different query",
                        ),
                        "result for query",
                    ]
                ],
                "agent_outcome": AgentFinish(
                    return_values={"answer": "a really nice answer"},
                    log="finish:a really nice answer",
                ),
            },
        },
        tasks=(),
        next=(),
        config=(await app_w_interrupt.checkpointer.aget_tuple(config)).config,
        created_at=(await app_w_interrupt.checkpointer.aget_tuple(config)).checkpoint[
            "ts"
        ],
        metadata={
            "parents": {},
            "source": "update",
            "step": 4,
            "writes": {
                "agent": {
                    "input": "what is weather in sf",
                    "intermediate_steps": [
                        [
                            AgentAction(
                                tool="search_api",
                                tool_input="query",
                                log="tool:search_api:a different query",
                            ),
                            "result for query",
                        ]
                    ],
                    "agent_outcome": AgentFinish(
                        return_values={"answer": "a really nice answer"},
                        log="finish:a really nice answer",
                    ),
                }
            },
        },
        parent_config=[
            c async for c in app_w_interrupt.checkpointer.alist(config, limit=2)
        ][-1].config,
    )

    # test state get/update methods with interrupt_before

    app_w_interrupt = workflow.compile(
        checkpointer=checkpointer,
        interrupt_before=["tools"],
    )
    config = {"configurable": {"thread_id": "2"}}
    llm.i = 0

    assert [
        c
        async for c in app_w_interrupt.astream(
            {"input": "what is weather in sf"}, config
        )
    ] == [
        {
            "agent": {
                "input": "what is weather in sf",
                "agent_outcome": AgentAction(
                    tool="search_api", tool_input="query", log="tool:search_api:query"
                ),
            }
        }
    ]

    assert await app_w_interrupt.aget_state(config) == StateSnapshot(
        values={
            "agent": {
                "input": "what is weather in sf",
                "agent_outcome": AgentAction(
                    tool="search_api", tool_input="query", log="tool:search_api:query"
                ),
            },
        },
        tasks=(PregelTask(AnyStr(), "tools"),),
        next=("tools",),
        config=(await app_w_interrupt.checkpointer.aget_tuple(config)).config,
        created_at=(await app_w_interrupt.checkpointer.aget_tuple(config)).checkpoint[
            "ts"
        ],
        metadata={
            "parents": {},
            "source": "loop",
            "step": 0,
            "writes": {
                "agent": {
                    "agent": {
                        "input": "what is weather in sf",
                        "agent_outcome": AgentAction(
                            tool="search_api",
                            tool_input="query",
                            log="tool:search_api:query",
                        ),
                    }
                }
            },
        },
        parent_config=[
            c async for c in app_w_interrupt.checkpointer.alist(config, limit=2)
        ][-1].config,
    )

    await app_w_interrupt.aupdate_state(
        config,
        {
            "agent_outcome": AgentAction(
                tool="search_api",
                tool_input="query",
                log="tool:search_api:a different query",
            ),
            "input": "what is weather in sf",
        },
    )

    assert await app_w_interrupt.aget_state(config) == StateSnapshot(
        values={
            "agent": {
                "agent_outcome": AgentAction(
                    tool="search_api",
                    tool_input="query",
                    log="tool:search_api:a different query",
                ),
                "input": "what is weather in sf",
            },
        },
        tasks=(PregelTask(AnyStr(), "tools"),),
        next=("tools",),
        config=(await app_w_interrupt.checkpointer.aget_tuple(config)).config,
        created_at=(await app_w_interrupt.checkpointer.aget_tuple(config)).checkpoint[
            "ts"
        ],
        metadata={
            "parents": {},
            "source": "update",
            "step": 1,
            "writes": {
                "agent": {
                    "agent_outcome": AgentAction(
                        tool="search_api",
                        tool_input="query",
                        log="tool:search_api:a different query",
                    ),
                    "input": "what is weather in sf",
                }
            },
        },
        parent_config=[
            c async for c in app_w_interrupt.checkpointer.alist(config, limit=2)
        ][-1].config,
    )

    assert [c async for c in app_w_interrupt.astream(None, config)] == [
        {
            "agent": {
                "agent_outcome": AgentAction(
                    tool="search_api",
                    tool_input="query",
                    log="tool:search_api:a different query",
                ),
                "input": "what is weather in sf",
            },
        },
        {
            "tools": {
                "input": "what is weather in sf",
                "intermediate_steps": [
                    [
                        AgentAction(
                            tool="search_api",
                            tool_input="query",
                            log="tool:search_api:a different query",
                        ),
                        "result for query",
                    ]
                ],
            }
        },
        {
            "agent": {
                "input": "what is weather in sf",
                "intermediate_steps": [
                    [
                        AgentAction(
                            tool="search_api",
                            tool_input="query",
                            log="tool:search_api:a different query",
                        ),
                        "result for query",
                    ]
                ],
                "agent_outcome": AgentAction(
                    tool="search_api",
                    tool_input="another",
                    log="tool:search_api:another",
                ),
            }
        },
    ]

    await app_w_interrupt.aupdate_state(
        config,
        {
            "input": "what is weather in sf",
            "intermediate_steps": [
                [
                    AgentAction(
                        tool="search_api",
                        tool_input="query",
                        log="tool:search_api:a different query",
                    ),
                    "result for query",
                ]
            ],
            "agent_outcome": AgentFinish(
                return_values={"answer": "a really nice answer"},
                log="finish:a really nice answer",
            ),
        },
    )

    assert await app_w_interrupt.aget_state(config) == StateSnapshot(
        values={
            "agent": {
                "input": "what is weather in sf",
                "intermediate_steps": [
                    [
                        AgentAction(
                            tool="search_api",
                            tool_input="query",
                            log="tool:search_api:a different query",
                        ),
                        "result for query",
                    ]
                ],
                "agent_outcome": AgentFinish(
                    return_values={"answer": "a really nice answer"},
                    log="finish:a really nice answer",
                ),
            },
        },
        tasks=(),
        next=(),
        config=(await app_w_interrupt.checkpointer.aget_tuple(config)).config,
        created_at=(await app_w_interrupt.checkpointer.aget_tuple(config)).checkpoint[
            "ts"
        ],
        metadata={
            "parents": {},
            "source": "update",
            "step": 4,
            "writes": {
                "agent": {
                    "input": "what is weather in sf",
                    "intermediate_steps": [
                        [
                            AgentAction(
                                tool="search_api",
                                tool_input="query",
                                log="tool:search_api:a different query",
                            ),
                            "result for query",
                        ]
                    ],
                    "agent_outcome": AgentFinish(
                        return_values={"answer": "a really nice answer"},
                        log="finish:a really nice answer",
                    ),
                }
            },
        },
        parent_config=[
            c async for c in app_w_interrupt.checkpointer.alist(config, limit=2)
        ][-1].config,
    )

    # test re-invoke to continue with interrupt_before

    app_w_interrupt = workflow.compile(
        checkpointer=checkpointer,
        interrupt_before=["tools"],
    )
    config = {"configurable": {"thread_id": "3"}}
    llm.i = 0  # reset the llm

    assert [
        c
        async for c in app_w_interrupt.astream(
            {"input": "what is weather in sf"}, config
        )
    ] == [
        {
            "agent": {
                "input": "what is weather in sf",
                "agent_outcome": AgentAction(
                    tool="search_api", tool_input="query", log="tool:search_api:query"
                ),
            }
        }
    ]

    assert await app_w_interrupt.aget_state(config) == StateSnapshot(
        values={
            "agent": {
                "input": "what is weather in sf",
                "agent_outcome": AgentAction(
                    tool="search_api", tool_input="query", log="tool:search_api:query"
                ),
            },
        },
        tasks=(PregelTask(AnyStr(), "tools"),),
        next=("tools",),
        config=(await app_w_interrupt.checkpointer.aget_tuple(config)).config,
        created_at=(await app_w_interrupt.checkpointer.aget_tuple(config)).checkpoint[
            "ts"
        ],
        metadata={
            "parents": {},
            "source": "loop",
            "step": 0,
            "writes": {
                "agent": {
                    "agent": {
                        "input": "what is weather in sf",
                        "agent_outcome": AgentAction(
                            tool="search_api",
                            tool_input="query",
                            log="tool:search_api:query",
                        ),
                    }
                }
            },
        },
        parent_config=[
            c async for c in app_w_interrupt.checkpointer.alist(config, limit=2)
        ][-1].config,
    )

    assert [c async for c in app_w_interrupt.astream(None, config)] == [
        {
            "agent": {
                "input": "what is weather in sf",
                "agent_outcome": AgentAction(
                    tool="search_api", tool_input="query", log="tool:search_api:query"
                ),
            },
        },
        {
            "tools": {
                "input": "what is weather in sf",
                "intermediate_steps": [
                    [
                        AgentAction(
                            tool="search_api",
                            tool_input="query",
                            log="tool:search_api:query",
                        ),
                        "result for query",
                    ]
                ],
            }
        },
        {
            "agent": {
                "input": "what is weather in sf",
                "intermediate_steps": [
                    [
                        AgentAction(
                            tool="search_api",
                            tool_input="query",
                            log="tool:search_api:query",
                        ),
                        "result for query",
                    ]
                ],
                "agent_outcome": AgentAction(
                    tool="search_api",
                    tool_input="another",
                    log="tool:search_api:another",
                ),
            }
        },
    ]

    assert [c async for c in app_w_interrupt.astream(None, config)] == [
        {
            "agent": {
                "input": "what is weather in sf",
                "intermediate_steps": [
                    [
                        AgentAction(
                            tool="search_api",
                            tool_input="query",
                            log="tool:search_api:query",
                        ),
                        "result for query",
                    ]
                ],
                "agent_outcome": AgentAction(
                    tool="search_api",
                    tool_input="another",
                    log="tool:search_api:another",
                ),
            }
        },
        {
            "tools": {
                "input": "what is weather in sf",
                "intermediate_steps": [
                    [
                        AgentAction(
                            tool="search_api",
                            tool_input="query",
                            log="tool:search_api:query",
                        ),
                        "result for query",
                    ],
                    [
                        AgentAction(
                            tool="search_api",
                            tool_input="another",
                            log="tool:search_api:another",
                        ),
                        "result for another",
                    ],
                ],
            }
        },
        {
            "agent": {
                "input": "what is weather in sf",
                "intermediate_steps": [
                    [
                        AgentAction(
                            tool="search_api",
                            tool_input="query",
                            log="tool:search_api:query",
                        ),
                        "result for query",
                    ],
                    [
                        AgentAction(
                            tool="search_api",
                            tool_input="another",
                            log="tool:search_api:another",
                        ),
                        "result for another",
                    ],
                ],
                "agent_outcome": AgentFinish(
                    return_values={"answer": "answer"}, log="finish:answer"
                ),
            }
        },
    ]


async def test_conditional_graph_state(mocker: MockerFixture) -> None:
    from langchain_core.agents import AgentAction, AgentFinish
    from langchain_core.language_models.fake import FakeStreamingListLLM
    from langchain_core.prompts import PromptTemplate
    from langchain_core.tools import tool

    setup = mocker.Mock()
    teardown = mocker.Mock()

    @asynccontextmanager
    async def assert_ctx_once() -> AsyncIterator[None]:
        assert setup.call_count == 0
        assert teardown.call_count == 0
        try:
            yield
        finally:
            assert setup.call_count == 1
            assert teardown.call_count == 1
            setup.reset_mock()
            teardown.reset_mock()

    class MyPydanticContextModel(BaseModel):
        class Config:
            arbitrary_types_allowed = True

        session: httpx.AsyncClient
        something_else: str

    @asynccontextmanager
    async def make_context(
        config: RunnableConfig,
    ) -> AsyncIterator[MyPydanticContextModel]:
        assert isinstance(config, dict)
        setup()
        session = httpx.AsyncClient()
        try:
            yield MyPydanticContextModel(session=session, something_else="hello")
        finally:
            await session.aclose()
            teardown()

    class AgentState(TypedDict):
        input: Annotated[str, UntrackedValue]
        agent_outcome: Optional[Union[AgentAction, AgentFinish]]
        intermediate_steps: Annotated[list[tuple[AgentAction, str]], operator.add]
        context: Annotated[MyPydanticContextModel, Context(make_context)]

    # Assemble the tools
    @tool()
    def search_api(query: str) -> str:
        """Searches the API for the query."""
        return f"result for {query}"

    tools = [search_api]

    # Construct the agent
    prompt = PromptTemplate.from_template("Hello!")

    llm = FakeStreamingListLLM(
        responses=[
            "tool:search_api:query",
            "tool:search_api:another",
            "finish:answer",
        ]
    )

    def agent_parser(input: str) -> dict[str, Union[AgentAction, AgentFinish]]:
        if input.startswith("finish"):
            _, answer = input.split(":")
            return {
                "agent_outcome": AgentFinish(
                    return_values={"answer": answer}, log=input
                )
            }
        else:
            _, tool_name, tool_input = input.split(":")
            return {
                "agent_outcome": AgentAction(
                    tool=tool_name, tool_input=tool_input, log=input
                )
            }

    agent = prompt | llm | agent_parser

    # Define tool execution logic
    def execute_tools(data: AgentState) -> dict:
        # check we have httpx session in AgentState
        assert isinstance(data["context"], MyPydanticContextModel)
        # execute the tool
        agent_action: AgentAction = data.pop("agent_outcome")
        observation = {t.name: t for t in tools}[agent_action.tool].invoke(
            agent_action.tool_input
        )
        return {"intermediate_steps": [[agent_action, observation]]}

    # Define decision-making logic
    def should_continue(data: AgentState) -> str:
        # check we have httpx session in AgentState
        assert isinstance(data["context"], MyPydanticContextModel)
        # Logic to decide whether to continue in the loop or exit
        if isinstance(data["agent_outcome"], AgentFinish):
            return "exit"
        else:
            return "continue"

    # Define a new graph
    workflow = StateGraph(AgentState)

    workflow.add_node("agent", agent)
    workflow.add_node("tools", execute_tools)

    workflow.set_entry_point("agent")

    workflow.add_conditional_edges(
        "agent", should_continue, {"continue": "tools", "exit": END}
    )

    workflow.add_edge("tools", "agent")

    app = workflow.compile()

    async with assert_ctx_once():
        assert await app.ainvoke({"input": "what is weather in sf"}) == {
            "input": "what is weather in sf",
            "intermediate_steps": [
                [
                    AgentAction(
                        tool="search_api",
                        tool_input="query",
                        log="tool:search_api:query",
                    ),
                    "result for query",
                ],
                [
                    AgentAction(
                        tool="search_api",
                        tool_input="another",
                        log="tool:search_api:another",
                    ),
                    "result for another",
                ],
            ],
            "agent_outcome": AgentFinish(
                return_values={"answer": "answer"}, log="finish:answer"
            ),
        }

    async with assert_ctx_once():
        assert [c async for c in app.astream({"input": "what is weather in sf"})] == [
            {
                "agent": {
                    "agent_outcome": AgentAction(
                        tool="search_api",
                        tool_input="query",
                        log="tool:search_api:query",
                    ),
                }
            },
            {
                "tools": {
                    "intermediate_steps": [
                        [
                            AgentAction(
                                tool="search_api",
                                tool_input="query",
                                log="tool:search_api:query",
                            ),
                            "result for query",
                        ]
                    ],
                }
            },
            {
                "agent": {
                    "agent_outcome": AgentAction(
                        tool="search_api",
                        tool_input="another",
                        log="tool:search_api:another",
                    ),
                }
            },
            {
                "tools": {
                    "intermediate_steps": [
                        [
                            AgentAction(
                                tool="search_api",
                                tool_input="another",
                                log="tool:search_api:another",
                            ),
                            "result for another",
                        ],
                    ],
                }
            },
            {
                "agent": {
                    "agent_outcome": AgentFinish(
                        return_values={"answer": "answer"}, log="finish:answer"
                    ),
                }
            },
        ]

    async with assert_ctx_once():
        patches = [c async for c in app.astream_log({"input": "what is weather in sf"})]
    patch_paths = {op["path"] for log in patches for op in log.ops}

    # Check that agent (one of the nodes) has its output streamed to the logs
    assert "/logs/agent/streamed_output/-" in patch_paths
    # Check that agent (one of the nodes) has its final output set in the logs
    assert "/logs/agent/final_output" in patch_paths
    assert [
        p["value"]
        for log in patches
        for p in log.ops
        if p["path"] == "/logs/agent/final_output"
        or p["path"] == "/logs/agent:2/final_output"
        or p["path"] == "/logs/agent:3/final_output"
    ] == [
        {
            "agent_outcome": AgentAction(
                tool="search_api", tool_input="query", log="tool:search_api:query"
            )
        },
        {
            "agent_outcome": AgentAction(
                tool="search_api", tool_input="another", log="tool:search_api:another"
            )
        },
        {
            "agent_outcome": AgentFinish(
                return_values={"answer": "answer"}, log="finish:answer"
            ),
        },
    ]

    # test state get/update methods with interrupt_after

    app_w_interrupt = workflow.compile(
        checkpointer=MemorySaverAssertImmutable(),
        interrupt_after=["agent"],
    )
    config = {"configurable": {"thread_id": "1"}}

    async with assert_ctx_once():
        assert [
            c
            async for c in app_w_interrupt.astream(
                {"input": "what is weather in sf"}, config
            )
        ] == [
            {
                "agent": {
                    "agent_outcome": AgentAction(
                        tool="search_api",
                        tool_input="query",
                        log="tool:search_api:query",
                    ),
                }
            },
        ]

    assert await app_w_interrupt.aget_state(config) == StateSnapshot(
        values={
            "agent_outcome": AgentAction(
                tool="search_api",
                tool_input="query",
                log="tool:search_api:query",
            ),
            "intermediate_steps": [],
        },
        tasks=(PregelTask(AnyStr(), "tools"),),
        next=("tools",),
        config=(await app_w_interrupt.checkpointer.aget_tuple(config)).config,
        created_at=(await app_w_interrupt.checkpointer.aget_tuple(config)).checkpoint[
            "ts"
        ],
        metadata={
            "parents": {},
            "source": "loop",
            "step": 1,
            "writes": {
                "agent": {
                    "agent_outcome": AgentAction(
                        tool="search_api",
                        tool_input="query",
                        log="tool:search_api:query",
                    ),
                }
            },
        },
        parent_config=[
            c async for c in app_w_interrupt.checkpointer.alist(config, limit=2)
        ][-1].config,
    )

    async with assert_ctx_once():
        await app_w_interrupt.aupdate_state(
            config,
            {
                "agent_outcome": AgentAction(
                    tool="search_api",
                    tool_input="query",
                    log="tool:search_api:a different query",
                )
            },
        )

    assert await app_w_interrupt.aget_state(config) == StateSnapshot(
        values={
            "agent_outcome": AgentAction(
                tool="search_api",
                tool_input="query",
                log="tool:search_api:a different query",
            ),
            "intermediate_steps": [],
        },
        tasks=(PregelTask(AnyStr(), "tools"),),
        next=("tools",),
        config=(await app_w_interrupt.checkpointer.aget_tuple(config)).config,
        created_at=(await app_w_interrupt.checkpointer.aget_tuple(config)).checkpoint[
            "ts"
        ],
        metadata={
            "parents": {},
            "source": "update",
            "step": 2,
            "writes": {
                "agent": {
                    "agent_outcome": AgentAction(
                        tool="search_api",
                        tool_input="query",
                        log="tool:search_api:a different query",
                    )
                }
            },
        },
        parent_config=[
            c async for c in app_w_interrupt.checkpointer.alist(config, limit=2)
        ][-1].config,
    )

    async with assert_ctx_once():
        assert [c async for c in app_w_interrupt.astream(None, config)] == [
            {
                "tools": {
                    "intermediate_steps": [
                        [
                            AgentAction(
                                tool="search_api",
                                tool_input="query",
                                log="tool:search_api:a different query",
                            ),
                            "result for query",
                        ]
                    ],
                }
            },
            {
                "agent": {
                    "agent_outcome": AgentAction(
                        tool="search_api",
                        tool_input="another",
                        log="tool:search_api:another",
                    ),
                }
            },
        ]

    async with assert_ctx_once():
        await app_w_interrupt.aupdate_state(
            config,
            {
                "agent_outcome": AgentFinish(
                    return_values={"answer": "a really nice answer"},
                    log="finish:a really nice answer",
                )
            },
        )

    assert await app_w_interrupt.aget_state(config) == StateSnapshot(
        values={
            "agent_outcome": AgentFinish(
                return_values={"answer": "a really nice answer"},
                log="finish:a really nice answer",
            ),
            "intermediate_steps": [
                [
                    AgentAction(
                        tool="search_api",
                        tool_input="query",
                        log="tool:search_api:a different query",
                    ),
                    "result for query",
                ]
            ],
        },
        tasks=(),
        next=(),
        config=(await app_w_interrupt.checkpointer.aget_tuple(config)).config,
        created_at=(await app_w_interrupt.checkpointer.aget_tuple(config)).checkpoint[
            "ts"
        ],
        metadata={
            "parents": {},
            "source": "update",
            "step": 5,
            "writes": {
                "agent": {
                    "agent_outcome": AgentFinish(
                        return_values={"answer": "a really nice answer"},
                        log="finish:a really nice answer",
                    )
                }
            },
        },
        parent_config=[
            c async for c in app_w_interrupt.checkpointer.alist(config, limit=2)
        ][-1].config,
    )

    # test state get/update methods with interrupt_before

    app_w_interrupt = workflow.compile(
        checkpointer=MemorySaverAssertImmutable(),
        interrupt_before=["tools"],
    )
    config = {"configurable": {"thread_id": "2"}}
    llm.i = 0  # reset the llm

    assert [
        c
        async for c in app_w_interrupt.astream(
            {"input": "what is weather in sf"}, config
        )
    ] == [
        {
            "agent": {
                "agent_outcome": AgentAction(
                    tool="search_api", tool_input="query", log="tool:search_api:query"
                ),
            }
        },
    ]

    assert await app_w_interrupt.aget_state(config) == StateSnapshot(
        values={
            "agent_outcome": AgentAction(
                tool="search_api", tool_input="query", log="tool:search_api:query"
            ),
            "intermediate_steps": [],
        },
        tasks=(PregelTask(AnyStr(), "tools"),),
        next=("tools",),
        config=(await app_w_interrupt.checkpointer.aget_tuple(config)).config,
        created_at=(await app_w_interrupt.checkpointer.aget_tuple(config)).checkpoint[
            "ts"
        ],
        metadata={
            "parents": {},
            "source": "loop",
            "step": 1,
            "writes": {
                "agent": {
                    "agent_outcome": AgentAction(
                        tool="search_api",
                        tool_input="query",
                        log="tool:search_api:query",
                    ),
                }
            },
        },
        parent_config=[
            c async for c in app_w_interrupt.checkpointer.alist(config, limit=2)
        ][-1].config,
    )

    await app_w_interrupt.aupdate_state(
        config,
        {
            "agent_outcome": AgentAction(
                tool="search_api",
                tool_input="query",
                log="tool:search_api:a different query",
            )
        },
    )

    assert await app_w_interrupt.aget_state(config) == StateSnapshot(
        values={
            "agent_outcome": AgentAction(
                tool="search_api",
                tool_input="query",
                log="tool:search_api:a different query",
            ),
            "intermediate_steps": [],
        },
        tasks=(PregelTask(AnyStr(), "tools"),),
        next=("tools",),
        config=(await app_w_interrupt.checkpointer.aget_tuple(config)).config,
        created_at=(await app_w_interrupt.checkpointer.aget_tuple(config)).checkpoint[
            "ts"
        ],
        metadata={
            "parents": {},
            "source": "update",
            "step": 2,
            "writes": {
                "agent": {
                    "agent_outcome": AgentAction(
                        tool="search_api",
                        tool_input="query",
                        log="tool:search_api:a different query",
                    )
                }
            },
        },
        parent_config=[
            c async for c in app_w_interrupt.checkpointer.alist(config, limit=2)
        ][-1].config,
    )

    assert [c async for c in app_w_interrupt.astream(None, config)] == [
        {
            "tools": {
                "intermediate_steps": [
                    [
                        AgentAction(
                            tool="search_api",
                            tool_input="query",
                            log="tool:search_api:a different query",
                        ),
                        "result for query",
                    ]
                ],
            }
        },
        {
            "agent": {
                "agent_outcome": AgentAction(
                    tool="search_api",
                    tool_input="another",
                    log="tool:search_api:another",
                ),
            }
        },
    ]

    await app_w_interrupt.aupdate_state(
        config,
        {
            "agent_outcome": AgentFinish(
                return_values={"answer": "a really nice answer"},
                log="finish:a really nice answer",
            )
        },
    )

    assert await app_w_interrupt.aget_state(config) == StateSnapshot(
        values={
            "agent_outcome": AgentFinish(
                return_values={"answer": "a really nice answer"},
                log="finish:a really nice answer",
            ),
            "intermediate_steps": [
                [
                    AgentAction(
                        tool="search_api",
                        tool_input="query",
                        log="tool:search_api:a different query",
                    ),
                    "result for query",
                ]
            ],
        },
        tasks=(),
        next=(),
        config=(await app_w_interrupt.checkpointer.aget_tuple(config)).config,
        created_at=(await app_w_interrupt.checkpointer.aget_tuple(config)).checkpoint[
            "ts"
        ],
        metadata={
            "parents": {},
            "source": "update",
            "step": 5,
            "writes": {
                "agent": {
                    "agent_outcome": AgentFinish(
                        return_values={"answer": "a really nice answer"},
                        log="finish:a really nice answer",
                    )
                }
            },
        },
        parent_config=[
            c async for c in app_w_interrupt.checkpointer.alist(config, limit=2)
        ][-1].config,
    )


async def test_conditional_entrypoint_graph() -> None:
    async def left(data: str) -> str:
        return data + "->left"

    async def right(data: str) -> str:
        return data + "->right"

    def should_start(data: str) -> str:
        # Logic to decide where to start
        if len(data) > 10:
            return "go-right"
        else:
            return "go-left"

    # Define a new graph
    workflow = Graph()

    workflow.add_node("left", left)
    workflow.add_node("right", right)

    workflow.set_conditional_entry_point(
        should_start, {"go-left": "left", "go-right": "right"}
    )

    workflow.add_conditional_edges("left", lambda data: END)
    workflow.add_edge("right", END)

    app = workflow.compile()

    assert await app.ainvoke("what is weather in sf") == "what is weather in sf->right"

    assert [c async for c in app.astream("what is weather in sf")] == [
        {"right": "what is weather in sf->right"},
    ]


async def test_conditional_entrypoint_graph_state() -> None:
    class AgentState(TypedDict, total=False):
        input: str
        output: str
        steps: Annotated[list[str], operator.add]

    async def left(data: AgentState) -> AgentState:
        return {"output": data["input"] + "->left"}

    async def right(data: AgentState) -> AgentState:
        return {"output": data["input"] + "->right"}

    def should_start(data: AgentState) -> str:
        assert data["steps"] == [], "Expected input to be read from the state"
        # Logic to decide where to start
        if len(data["input"]) > 10:
            return "go-right"
        else:
            return "go-left"

    # Define a new graph
    workflow = StateGraph(AgentState)

    workflow.add_node("left", left)
    workflow.add_node("right", right)

    workflow.set_conditional_entry_point(
        should_start, {"go-left": "left", "go-right": "right"}
    )

    workflow.add_conditional_edges("left", lambda data: END)
    workflow.add_edge("right", END)

    app = workflow.compile()

    assert await app.ainvoke({"input": "what is weather in sf"}) == {
        "input": "what is weather in sf",
        "output": "what is weather in sf->right",
        "steps": [],
    }

    assert [c async for c in app.astream({"input": "what is weather in sf"})] == [
        {"right": {"output": "what is weather in sf->right"}},
    ]


async def test_prebuilt_tool_chat() -> None:
    from langchain_core.language_models.fake_chat_models import (
        FakeMessagesListChatModel,
    )
    from langchain_core.messages import AIMessage, HumanMessage, ToolMessage
    from langchain_core.tools import tool

    class FakeFuntionChatModel(FakeMessagesListChatModel):
        def bind_tools(self, functions: list):
            return self

    @tool()
    def search_api(query: str) -> str:
        """Searches the API for the query."""
        return f"result for {query}"

    tools = [search_api]

    app = create_tool_calling_executor(
        FakeFuntionChatModel(
            responses=[
                AIMessage(
                    content="",
                    tool_calls=[
                        {
                            "id": "tool_call123",
                            "name": "search_api",
                            "args": {"query": "query"},
                        },
                    ],
                ),
                AIMessage(
                    content="",
                    tool_calls=[
                        {
                            "id": "tool_call234",
                            "name": "search_api",
                            "args": {"query": "another"},
                        },
                        {
                            "id": "tool_call567",
                            "name": "search_api",
                            "args": {"query": "a third one"},
                        },
                    ],
                ),
                AIMessage(content="answer"),
            ]
        ),
        tools,
    )

    assert await app.ainvoke(
        {"messages": [HumanMessage(content="what is weather in sf")]}
    ) == {
        "messages": [
            _AnyIdHumanMessage(content="what is weather in sf"),
            AIMessage(
                id=AnyStr(),
                content="",
                tool_calls=[
                    {
                        "id": "tool_call123",
                        "name": "search_api",
                        "args": {"query": "query"},
                    },
                ],
            ),
            ToolMessage(
                content="result for query",
                name="search_api",
                tool_call_id="tool_call123",
                id=AnyStr(),
            ),
            AIMessage(
                id=AnyStr(),
                content="",
                tool_calls=[
                    {
                        "id": "tool_call234",
                        "name": "search_api",
                        "args": {"query": "another"},
                    },
                    {
                        "id": "tool_call567",
                        "name": "search_api",
                        "args": {"query": "a third one"},
                    },
                ],
            ),
            ToolMessage(
                content="result for another",
                name="search_api",
                tool_call_id="tool_call234",
                id=AnyStr(),
            ),
            ToolMessage(
                content="result for a third one",
                name="search_api",
                tool_call_id="tool_call567",
                id=AnyStr(),
            ),
            _AnyIdAIMessage(content="answer"),
        ]
    }

    assert [
        c
        async for c in app.astream(
            {"messages": [HumanMessage(content="what is weather in sf")]}
        )
    ] == [
        {
            "agent": {
                "messages": [
                    AIMessage(
                        id=AnyStr(),
                        content="",
                        tool_calls=[
                            {
                                "id": "tool_call123",
                                "name": "search_api",
                                "args": {"query": "query"},
                            },
                        ],
                    )
                ]
            }
        },
        {
            "tools": {
                "messages": [
                    ToolMessage(
                        content="result for query",
                        name="search_api",
                        tool_call_id="tool_call123",
                        id=AnyStr(),
                    )
                ]
            }
        },
        {
            "agent": {
                "messages": [
                    AIMessage(
                        id=AnyStr(),
                        content="",
                        tool_calls=[
                            {
                                "id": "tool_call234",
                                "name": "search_api",
                                "args": {"query": "another"},
                            },
                            {
                                "id": "tool_call567",
                                "name": "search_api",
                                "args": {"query": "a third one"},
                            },
                        ],
                    )
                ]
            }
        },
        {
            "tools": {
                "messages": [
                    ToolMessage(
                        content="result for another",
                        tool_call_id="tool_call234",
                        name="search_api",
                        id=AnyStr(),
                    ),
                    ToolMessage(
                        content="result for a third one",
                        tool_call_id="tool_call567",
                        name="search_api",
                        id=AnyStr(),
                    ),
                ]
            }
        },
        {"agent": {"messages": [_AnyIdAIMessage(content="answer")]}},
    ]


# defined outside to allow deserializer to see it
class ToolInput(BaseModel, arbitrary_types_allowed=True):
    call: ToolCall
    my_session: httpx.AsyncClient


@pytest.mark.parametrize("checkpointer_name", ALL_CHECKPOINTERS_ASYNC)
async def test_state_graph_packets(
    request: pytest.FixtureRequest, checkpointer_name: str
) -> None:
    from langchain_core.language_models.fake_chat_models import (
        FakeMessagesListChatModel,
    )
    from langchain_core.messages import (
        AIMessage,
        BaseMessage,
        HumanMessage,
        ToolMessage,
    )
    from langchain_core.tools import tool

    checkpointer = request.getfixturevalue("checkpointer_" + checkpointer_name)

    class AgentState(TypedDict):
        messages: Annotated[list[BaseMessage], add_messages]
        session: Annotated[httpx.AsyncClient, Context(httpx.AsyncClient)]

    @tool()
    def search_api(query: str) -> str:
        """Searches the API for the query."""
        return f"result for {query}"

    tools = [search_api]
    tools_by_name = {t.name: t for t in tools}

    model = FakeMessagesListChatModel(
        responses=[
            AIMessage(
                id="ai1",
                content="",
                tool_calls=[
                    {
                        "id": "tool_call123",
                        "name": "search_api",
                        "args": {"query": "query"},
                    },
                ],
            ),
            AIMessage(
                id="ai2",
                content="",
                tool_calls=[
                    {
                        "id": "tool_call234",
                        "name": "search_api",
                        "args": {"query": "another", "idx": 0},
                    },
                    {
                        "id": "tool_call567",
                        "name": "search_api",
                        "args": {"query": "a third one", "idx": 1},
                    },
                ],
            ),
            AIMessage(id="ai3", content="answer"),
        ]
    )

    # Define decision-making logic
    def should_continue(data: AgentState) -> str:
        assert isinstance(data["session"], httpx.AsyncClient)
        # Logic to decide whether to continue in the loop or exit
        if tool_calls := data["messages"][-1].tool_calls:
            return [
                Send("tools", ToolInput(call=tool_call, my_session=data["session"]))
                for tool_call in tool_calls
            ]
        else:
            return END

    async def tools_node(input: ToolInput, config: RunnableConfig) -> AgentState:
        assert isinstance(input.my_session, httpx.AsyncClient)
        tool_call = input.call
        await asyncio.sleep(tool_call["args"].get("idx", 0) / 10)
        output = await tools_by_name[tool_call["name"]].ainvoke(
            tool_call["args"], config
        )
        return {
            "messages": ToolMessage(
                content=output, name=tool_call["name"], tool_call_id=tool_call["id"]
            )
        }

    # Define a new graph
    workflow = StateGraph(AgentState)

    # Define the two nodes we will cycle between
    workflow.add_node("agent", {"messages": RunnablePick("messages") | model})
    workflow.add_node("tools", tools_node)

    # Set the entrypoint as `agent`
    # This means that this node is the first one called
    workflow.set_entry_point("agent")

    # We now add a conditional edge
    workflow.add_conditional_edges("agent", should_continue)

    # We now add a normal edge from `tools` to `agent`.
    # This means that after `tools` is called, `agent` node is called next.
    workflow.add_edge("tools", "agent")

    # Finally, we compile it!
    # This compiles it into a LangChain Runnable,
    # meaning you can use it as you would any other runnable
    app = workflow.compile()

    assert await app.ainvoke(
        {"messages": HumanMessage(content="what is weather in sf")}
    ) == {
        "messages": [
            _AnyIdHumanMessage(content="what is weather in sf"),
            AIMessage(
                id="ai1",
                content="",
                tool_calls=[
                    {
                        "id": "tool_call123",
                        "name": "search_api",
                        "args": {"query": "query"},
                    },
                ],
            ),
            ToolMessage(
                content="result for query",
                name="search_api",
                id=AnyStr(),
                tool_call_id="tool_call123",
            ),
            AIMessage(
                id="ai2",
                content="",
                tool_calls=[
                    {
                        "id": "tool_call234",
                        "name": "search_api",
                        "args": {"query": "another", "idx": 0},
                    },
                    {
                        "id": "tool_call567",
                        "name": "search_api",
                        "args": {"query": "a third one", "idx": 1},
                    },
                ],
            ),
            ToolMessage(
                content="result for another",
                name="search_api",
                id=AnyStr(),
                tool_call_id="tool_call234",
            ),
            ToolMessage(
                content="result for a third one",
                name="search_api",
                id=AnyStr(),
                tool_call_id="tool_call567",
            ),
            AIMessage(content="answer", id="ai3"),
        ]
    }

    assert [
        c
        async for c in app.astream(
            {"messages": [HumanMessage(content="what is weather in sf")]}
        )
    ] == [
        {
            "agent": {
                "messages": AIMessage(
                    id="ai1",
                    content="",
                    tool_calls=[
                        {
                            "id": "tool_call123",
                            "name": "search_api",
                            "args": {"query": "query"},
                        },
                    ],
                )
            },
        },
        {
            "tools": {
                "messages": ToolMessage(
                    content="result for query",
                    name="search_api",
                    id=AnyStr(),
                    tool_call_id="tool_call123",
                )
            }
        },
        {
            "agent": {
                "messages": AIMessage(
                    id="ai2",
                    content="",
                    tool_calls=[
                        {
                            "id": "tool_call234",
                            "name": "search_api",
                            "args": {"query": "another", "idx": 0},
                        },
                        {
                            "id": "tool_call567",
                            "name": "search_api",
                            "args": {"query": "a third one", "idx": 1},
                        },
                    ],
                )
            }
        },
        {
            "tools": {
                "messages": ToolMessage(
                    content="result for another",
                    name="search_api",
                    id=AnyStr(),
                    tool_call_id="tool_call234",
                )
            },
        },
        {
            "tools": {
                "messages": ToolMessage(
                    content="result for a third one",
                    name="search_api",
                    id=AnyStr(),
                    tool_call_id="tool_call567",
                ),
            },
        },
        {"agent": {"messages": AIMessage(content="answer", id="ai3")}},
    ]

    app_w_interrupt = workflow.compile(
        checkpointer=checkpointer,
        interrupt_after=["agent"],
    )
    config = {"configurable": {"thread_id": "1"}}

    assert [
        c
        async for c in app_w_interrupt.astream(
            {"messages": HumanMessage(content="what is weather in sf")}, config
        )
    ] == [
        {
            "agent": {
                "messages": AIMessage(
                    id="ai1",
                    content="",
                    tool_calls=[
                        {
                            "id": "tool_call123",
                            "name": "search_api",
                            "args": {"query": "query"},
                        },
                    ],
                )
            }
        },
    ]

    assert await app_w_interrupt.aget_state(config) == StateSnapshot(
        values={
            "messages": [
                _AnyIdHumanMessage(content="what is weather in sf"),
                AIMessage(
                    id="ai1",
                    content="",
                    tool_calls=[
                        {
                            "id": "tool_call123",
                            "name": "search_api",
                            "args": {"query": "query"},
                        },
                    ],
                ),
            ]
        },
        tasks=(PregelTask(AnyStr(), "tools"),),
        next=("tools",),
        config=(await app_w_interrupt.checkpointer.aget_tuple(config)).config,
        created_at=(await app_w_interrupt.checkpointer.aget_tuple(config)).checkpoint[
            "ts"
        ],
        metadata={
            "parents": {},
            "source": "loop",
            "step": 1,
            "writes": {
                "agent": {
                    "messages": AIMessage(
                        id="ai1",
                        content="",
                        tool_calls=[
                            {
                                "id": "tool_call123",
                                "name": "search_api",
                                "args": {"query": "query"},
                            },
                        ],
                    )
                }
            },
        },
        parent_config=[
            c async for c in app_w_interrupt.checkpointer.alist(config, limit=2)
        ][-1].config,
    )

    # modify ai message
    last_message = (await app_w_interrupt.aget_state(config)).values["messages"][-1]
    last_message.tool_calls[0]["args"]["query"] = "a different query"
    await app_w_interrupt.aupdate_state(config, {"messages": last_message})

    # message was replaced instead of appended
    tup = await app_w_interrupt.checkpointer.aget_tuple(config)
    assert await app_w_interrupt.aget_state(config) == StateSnapshot(
        values={
            "messages": [
                _AnyIdHumanMessage(content="what is weather in sf"),
                AIMessage(
                    id="ai1",
                    content="",
                    tool_calls=[
                        {
                            "id": "tool_call123",
                            "name": "search_api",
                            "args": {"query": "a different query"},
                        },
                    ],
                ),
            ]
        },
        tasks=(PregelTask(AnyStr(), "tools"),),
        next=("tools",),
        config=tup.config,
        created_at=tup.checkpoint["ts"],
        metadata={
            "parents": {},
            "source": "update",
            "step": 2,
            "writes": {
                "agent": {
                    "messages": AIMessage(
                        id="ai1",
                        content="",
                        tool_calls=[
                            {
                                "id": "tool_call123",
                                "name": "search_api",
                                "args": {"query": "a different query"},
                            },
                        ],
                    )
                }
            },
        },
        parent_config=[
            c async for c in app_w_interrupt.checkpointer.alist(config, limit=2)
        ][-1].config,
    )

    assert [c async for c in app_w_interrupt.astream(None, config)] == [
        {
            "tools": {
                "messages": ToolMessage(
                    content="result for a different query",
                    name="search_api",
                    id=AnyStr(),
                    tool_call_id="tool_call123",
                )
            }
        },
        {
            "agent": {
                "messages": AIMessage(
                    id="ai2",
                    content="",
                    tool_calls=[
                        {
                            "id": "tool_call234",
                            "name": "search_api",
                            "args": {"query": "another", "idx": 0},
                        },
                        {
                            "id": "tool_call567",
                            "name": "search_api",
                            "args": {"query": "a third one", "idx": 1},
                        },
                    ],
                )
            },
        },
    ]

    tup = await app_w_interrupt.checkpointer.aget_tuple(config)
    assert await app_w_interrupt.aget_state(config) == StateSnapshot(
        values={
            "messages": [
                _AnyIdHumanMessage(content="what is weather in sf"),
                AIMessage(
                    id="ai1",
                    content="",
                    tool_calls=[
                        {
                            "id": "tool_call123",
                            "name": "search_api",
                            "args": {"query": "a different query"},
                        },
                    ],
                ),
                ToolMessage(
                    content="result for a different query",
                    name="search_api",
                    id=AnyStr(),
                    tool_call_id="tool_call123",
                ),
                AIMessage(
                    id="ai2",
                    content="",
                    tool_calls=[
                        {
                            "id": "tool_call234",
                            "name": "search_api",
                            "args": {"query": "another", "idx": 0},
                        },
                        {
                            "id": "tool_call567",
                            "name": "search_api",
                            "args": {"query": "a third one", "idx": 1},
                        },
                    ],
                ),
            ]
        },
        tasks=(PregelTask(AnyStr(), "tools"), PregelTask(AnyStr(), "tools")),
        next=("tools", "tools"),
        config=tup.config,
        created_at=tup.checkpoint["ts"],
        metadata={
            "parents": {},
            "source": "loop",
            "step": 4,
            "writes": {
                "agent": {
                    "messages": AIMessage(
                        id="ai2",
                        content="",
                        tool_calls=[
                            {
                                "id": "tool_call234",
                                "name": "search_api",
                                "args": {"query": "another", "idx": 0},
                            },
                            {
                                "id": "tool_call567",
                                "name": "search_api",
                                "args": {"query": "a third one", "idx": 1},
                            },
                        ],
                    )
                },
            },
        },
        parent_config=[
            c async for c in app_w_interrupt.checkpointer.alist(config, limit=2)
        ][-1].config,
    )

    await app_w_interrupt.aupdate_state(
        config,
        {"messages": AIMessage(content="answer", id="ai2")},
    )

    # replaces message even if object identity is different, as long as id is the same
    tup = await app_w_interrupt.checkpointer.aget_tuple(config)
    assert await app_w_interrupt.aget_state(config) == StateSnapshot(
        values={
            "messages": [
                _AnyIdHumanMessage(content="what is weather in sf"),
                AIMessage(
                    id="ai1",
                    content="",
                    tool_calls=[
                        {
                            "id": "tool_call123",
                            "name": "search_api",
                            "args": {"query": "a different query"},
                        },
                    ],
                ),
                ToolMessage(
                    content="result for a different query",
                    name="search_api",
                    id=AnyStr(),
                    tool_call_id="tool_call123",
                ),
                AIMessage(content="answer", id="ai2"),
            ]
        },
        tasks=(),
        next=(),
        config=tup.config,
        created_at=tup.checkpoint["ts"],
        metadata={
            "parents": {},
            "source": "update",
            "step": 5,
            "writes": {"agent": {"messages": AIMessage(content="answer", id="ai2")}},
        },
        parent_config=[
            c async for c in app_w_interrupt.checkpointer.alist(config, limit=2)
        ][-1].config,
    )


@pytest.mark.parametrize("checkpointer_name", ALL_CHECKPOINTERS_ASYNC)
async def test_message_graph(
    request: pytest.FixtureRequest, checkpointer_name: str
) -> None:
    from langchain_core.agents import AgentAction
    from langchain_core.language_models.fake_chat_models import (
        FakeMessagesListChatModel,
    )
    from langchain_core.messages import AIMessage, FunctionMessage, HumanMessage
    from langchain_core.tools import tool

    checkpointer = request.getfixturevalue("checkpointer_" + checkpointer_name)

    class FakeFuntionChatModel(FakeMessagesListChatModel):
        def bind_functions(self, functions: list):
            return self

    @tool()
    def search_api(query: str) -> str:
        """Searches the API for the query."""
        return f"result for {query}"

    tools = [search_api]

    model = FakeFuntionChatModel(
        responses=[
            AIMessage(
                content="",
                additional_kwargs={
                    "function_call": {
                        "name": "search_api",
                        "arguments": json.dumps("query"),
                    }
                },
                id="ai1",
            ),
            AIMessage(
                content="",
                additional_kwargs={
                    "function_call": {
                        "name": "search_api",
                        "arguments": json.dumps("another"),
                    }
                },
                id="ai2",
            ),
            AIMessage(content="answer", id="ai3"),
        ]
    )

    tool_executor = ToolExecutor(tools)

    # Define the function that determines whether to continue or not
    def should_continue(messages):
        last_message = messages[-1]
        # If there is no function call, then we finish
        if "function_call" not in last_message.additional_kwargs:
            return "end"
        # Otherwise if there is, we continue
        else:
            return "continue"

    async def call_tool(messages):
        # Based on the continue condition
        # we know the last message involves a function call
        last_message = messages[-1]
        # We construct an AgentAction from the function_call
        action = AgentAction(
            tool=last_message.additional_kwargs["function_call"]["name"],
            tool_input=json.loads(
                last_message.additional_kwargs["function_call"]["arguments"]
            ),
            log="",
        )
        # We call the tool_executor and get back a response
        response = await tool_executor.ainvoke(action)
        # We use the response to create a FunctionMessage
        return FunctionMessage(content=str(response), name=action.tool)

    # Define a new graph
    workflow = MessageGraph()

    # Define the two nodes we will cycle between
    workflow.add_node("agent", model)
    workflow.add_node("tools", call_tool)

    # Set the entrypoint as `agent`
    # This means that this node is the first one called
    workflow.set_entry_point("agent")

    # We now add a conditional edge
    workflow.add_conditional_edges(
        # First, we define the start node. We use `agent`.
        # This means these are the edges taken after the `agent` node is called.
        "agent",
        # Next, we pass in the function that will determine which node is called next.
        should_continue,
        # Finally we pass in a mapping.
        # The keys are strings, and the values are other nodes.
        # END is a special node marking that the graph should finish.
        # What will happen is we will call `should_continue`, and then the output of that
        # will be matched against the keys in this mapping.
        # Based on which one it matches, that node will then be called.
        {
            # If `tools`, then we call the tool node.
            "continue": "tools",
            # Otherwise we finish.
            "end": END,
        },
    )

    # We now add a normal edge from `tools` to `agent`.
    # This means that after `tools` is called, `agent` node is called next.
    workflow.add_edge("tools", "agent")

    # Finally, we compile it!
    # This compiles it into a LangChain Runnable,
    # meaning you can use it as you would any other runnable
    app = workflow.compile()

    assert await app.ainvoke(HumanMessage(content="what is weather in sf")) == [
        _AnyIdHumanMessage(content="what is weather in sf"),
        AIMessage(
            content="",
            additional_kwargs={
                "function_call": {"name": "search_api", "arguments": '"query"'}
            },
            id="ai1",
        ),
        FunctionMessage(content="result for query", name="search_api", id=AnyStr()),
        AIMessage(
            content="",
            additional_kwargs={
                "function_call": {"name": "search_api", "arguments": '"another"'}
            },
            id="ai2",
        ),
        FunctionMessage(content="result for another", name="search_api", id=AnyStr()),
        AIMessage(content="answer", id="ai3"),
    ]

    assert [
        c async for c in app.astream([HumanMessage(content="what is weather in sf")])
    ] == [
        {
            "agent": AIMessage(
                content="",
                additional_kwargs={
                    "function_call": {"name": "search_api", "arguments": '"query"'}
                },
                id="ai1",
            )
        },
        {
            "tools": FunctionMessage(
                content="result for query", name="search_api", id=AnyStr()
            )
        },
        {
            "agent": AIMessage(
                content="",
                additional_kwargs={
                    "function_call": {"name": "search_api", "arguments": '"another"'}
                },
                id="ai2",
            )
        },
        {
            "tools": FunctionMessage(
                content="result for another", name="search_api", id=AnyStr()
            )
        },
        {"agent": AIMessage(content="answer", id="ai3")},
    ]

    app_w_interrupt = workflow.compile(
        checkpointer=checkpointer,
        interrupt_after=["agent"],
    )
    config = {"configurable": {"thread_id": "1"}}

    assert [
        c
        async for c in app_w_interrupt.astream(
            HumanMessage(content="what is weather in sf"), config
        )
    ] == [
        {
            "agent": AIMessage(
                content="",
                additional_kwargs={
                    "function_call": {"name": "search_api", "arguments": '"query"'}
                },
                id="ai1",
            )
        },
    ]

    tup = await app_w_interrupt.checkpointer.aget_tuple(config)
    assert await app_w_interrupt.aget_state(config) == StateSnapshot(
        values=[
            _AnyIdHumanMessage(content="what is weather in sf"),
            AIMessage(
                content="",
                additional_kwargs={
                    "function_call": {"name": "search_api", "arguments": '"query"'}
                },
                id="ai1",
            ),
        ],
        tasks=(PregelTask(AnyStr(), "tools"),),
        next=("tools",),
        config=tup.config,
        created_at=tup.checkpoint["ts"],
        metadata={
            "parents": {},
            "source": "loop",
            "step": 1,
            "writes": {
                "agent": AIMessage(
                    content="",
                    additional_kwargs={
                        "function_call": {"name": "search_api", "arguments": '"query"'}
                    },
                    id="ai1",
                )
            },
        },
        parent_config=[
            c async for c in app_w_interrupt.checkpointer.alist(config, limit=2)
        ][-1].config,
    )

    # modify ai message
    last_message = (await app_w_interrupt.aget_state(config)).values[-1]
    last_message.additional_kwargs["function_call"]["arguments"] = '"a different query"'
    await app_w_interrupt.aupdate_state(config, last_message)

    # message was replaced instead of appended
    tup = await app_w_interrupt.checkpointer.aget_tuple(config)
    assert await app_w_interrupt.aget_state(config) == StateSnapshot(
        values=[
            _AnyIdHumanMessage(content="what is weather in sf"),
            AIMessage(
                content="",
                additional_kwargs={
                    "function_call": {
                        "name": "search_api",
                        "arguments": '"a different query"',
                    }
                },
                id="ai1",
            ),
        ],
        tasks=(PregelTask(AnyStr(), "tools"),),
        next=("tools",),
        config=tup.config,
        created_at=tup.checkpoint["ts"],
        metadata={
            "parents": {},
            "source": "update",
            "step": 2,
            "writes": {
                "agent": AIMessage(
                    content="",
                    additional_kwargs={
                        "function_call": {
                            "name": "search_api",
                            "arguments": '"a different query"',
                        }
                    },
                    id="ai1",
                )
            },
        },
        parent_config=[
            c async for c in app_w_interrupt.checkpointer.alist(config, limit=2)
        ][-1].config,
    )

    assert [c async for c in app_w_interrupt.astream(None, config)] == [
        {
            "tools": FunctionMessage(
                content="result for a different query",
                name="search_api",
                id=AnyStr(),
            )
        },
        {
            "agent": AIMessage(
                content="",
                additional_kwargs={
                    "function_call": {"name": "search_api", "arguments": '"another"'}
                },
                id="ai2",
            )
        },
    ]

    tup = await app_w_interrupt.checkpointer.aget_tuple(config)
    assert await app_w_interrupt.aget_state(config) == StateSnapshot(
        values=[
            _AnyIdHumanMessage(content="what is weather in sf"),
            AIMessage(
                content="",
                additional_kwargs={
                    "function_call": {
                        "name": "search_api",
                        "arguments": '"a different query"',
                    }
                },
                id="ai1",
            ),
            FunctionMessage(
                content="result for a different query",
                name="search_api",
                id=AnyStr(),
            ),
            AIMessage(
                content="",
                additional_kwargs={
                    "function_call": {"name": "search_api", "arguments": '"another"'}
                },
                id="ai2",
            ),
        ],
        tasks=(PregelTask(AnyStr(), "tools"),),
        next=("tools",),
        config=tup.config,
        created_at=tup.checkpoint["ts"],
        metadata={
            "parents": {},
            "source": "loop",
            "step": 4,
            "writes": {
                "agent": AIMessage(
                    content="",
                    additional_kwargs={
                        "function_call": {
                            "name": "search_api",
                            "arguments": '"another"',
                        }
                    },
                    id="ai2",
                )
            },
        },
        parent_config=[
            c async for c in app_w_interrupt.checkpointer.alist(config, limit=2)
        ][-1].config,
    )

    await app_w_interrupt.aupdate_state(
        config,
        AIMessage(content="answer", id="ai2"),
    )

    # replaces message even if object identity is different, as long as id is the same
    tup = await app_w_interrupt.checkpointer.aget_tuple(config)
    assert await app_w_interrupt.aget_state(config) == StateSnapshot(
        values=[
            _AnyIdHumanMessage(content="what is weather in sf"),
            AIMessage(
                content="",
                additional_kwargs={
                    "function_call": {
                        "name": "search_api",
                        "arguments": '"a different query"',
                    }
                },
                id="ai1",
            ),
            FunctionMessage(
                content="result for a different query",
                name="search_api",
                id=AnyStr(),
            ),
            AIMessage(content="answer", id="ai2"),
        ],
        tasks=(),
        next=(),
        config=tup.config,
        created_at=tup.checkpoint["ts"],
        metadata={
            "parents": {},
            "source": "update",
            "step": 5,
            "writes": {"agent": AIMessage(content="answer", id="ai2")},
        },
        parent_config=[
            c async for c in app_w_interrupt.checkpointer.alist(config, limit=2)
        ][-1].config,
    )


async def test_in_one_fan_out_out_one_graph_state() -> None:
    def sorted_add(x: list[str], y: list[str]) -> list[str]:
        return sorted(operator.add(x, y))

    class State(TypedDict, total=False):
        query: str
        answer: str
        docs: Annotated[list[str], operator.add]

    async def rewrite_query(data: State) -> State:
        return {"query": f'query: {data["query"]}'}

    async def retriever_one(data: State) -> State:
        await asyncio.sleep(0.1)
        return {"docs": ["doc1", "doc2"]}

    async def retriever_two(data: State) -> State:
        return {"docs": ["doc3", "doc4"]}

    async def qa(data: State) -> State:
        return {"answer": ",".join(data["docs"])}

    workflow = StateGraph(State)

    workflow.add_node("rewrite_query", rewrite_query)
    workflow.add_node("retriever_one", retriever_one)
    workflow.add_node("retriever_two", retriever_two)
    workflow.add_node("qa", qa)

    workflow.set_entry_point("rewrite_query")
    workflow.add_edge("rewrite_query", "retriever_one")
    workflow.add_edge("rewrite_query", "retriever_two")
    workflow.add_edge("retriever_one", "qa")
    workflow.add_edge("retriever_two", "qa")
    workflow.set_finish_point("qa")

    app = workflow.compile()

    assert await app.ainvoke({"query": "what is weather in sf"}) == {
        "query": "query: what is weather in sf",
        "docs": ["doc1", "doc2", "doc3", "doc4"],
        "answer": "doc1,doc2,doc3,doc4",
    }

    assert [c async for c in app.astream({"query": "what is weather in sf"})] == [
        {"rewrite_query": {"query": "query: what is weather in sf"}},
        {"retriever_two": {"docs": ["doc3", "doc4"]}},
        {"retriever_one": {"docs": ["doc1", "doc2"]}},
        {"qa": {"answer": "doc1,doc2,doc3,doc4"}},
    ]

    assert [
        c
        async for c in app.astream(
            {"query": "what is weather in sf"}, stream_mode="values"
        )
    ] == [
        {"query": "what is weather in sf", "docs": []},
        {"query": "query: what is weather in sf", "docs": []},
        {
            "query": "query: what is weather in sf",
            "docs": ["doc1", "doc2", "doc3", "doc4"],
        },
        {
            "query": "query: what is weather in sf",
            "docs": ["doc1", "doc2", "doc3", "doc4"],
            "answer": "doc1,doc2,doc3,doc4",
        },
    ]

    assert [
        c
        async for c in app.astream(
            {"query": "what is weather in sf"},
            stream_mode=["values", "updates", "debug"],
        )
    ] == [
        ("values", {"query": "what is weather in sf", "docs": []}),
        (
            "debug",
            {
                "type": "task",
                "timestamp": AnyStr(),
                "step": 1,
                "payload": {
                    "id": "592f3430-c17c-5d1c-831f-fecebb2c05bf",
                    "name": "rewrite_query",
                    "input": {"query": "what is weather in sf", "docs": []},
                    "triggers": ["start:rewrite_query"],
                },
            },
        ),
        ("updates", {"rewrite_query": {"query": "query: what is weather in sf"}}),
        (
            "debug",
            {
                "type": "task_result",
                "timestamp": AnyStr(),
                "step": 1,
                "payload": {
                    "id": "592f3430-c17c-5d1c-831f-fecebb2c05bf",
                    "name": "rewrite_query",
                    "task_id": AnyStr(),
                    "node_exec_ms": AnyInt(),
                    "result": [("query", "query: what is weather in sf")],
                    "error": None,
                    "interrupts": [],
                },
            },
        ),
        ("values", {"query": "query: what is weather in sf", "docs": []}),
        (
            "debug",
            {
                "type": "task",
                "timestamp": AnyStr(),
                "step": 2,
                "payload": {
                    "id": "7db5e9d8-e132-5079-ab99-ced15e67d48b",
                    "name": "retriever_one",
                    "input": {"query": "query: what is weather in sf", "docs": []},
                    "triggers": ["rewrite_query"],
                },
            },
        ),
        (
            "debug",
            {
                "type": "task",
                "timestamp": AnyStr(),
                "step": 2,
                "payload": {
                    "id": "96965ed0-2c10-52a1-86eb-081ba6de73b2",
                    "name": "retriever_two",
                    "input": {"query": "query: what is weather in sf", "docs": []},
                    "triggers": ["rewrite_query"],
                },
            },
        ),
        (
            "updates",
            {"retriever_two": {"docs": ["doc3", "doc4"]}},
        ),
        (
            "debug",
            {
                "type": "task_result",
                "timestamp": AnyStr(),
                "step": 2,
                "payload": {
                    "id": "96965ed0-2c10-52a1-86eb-081ba6de73b2",
                    "name": "retriever_two",
                    "task_id": AnyStr(),
                    "node_exec_ms": AnyInt(),
                    "result": [("docs", ["doc3", "doc4"])],
                    "error": None,
                    "interrupts": [],
                },
            },
        ),
        (
            "updates",
            {"retriever_one": {"docs": ["doc1", "doc2"]}},
        ),
        (
            "debug",
            {
                "type": "task_result",
                "timestamp": AnyStr(),
                "step": 2,
                "payload": {
                    "id": "7db5e9d8-e132-5079-ab99-ced15e67d48b",
                    "name": "retriever_one",
                    "task_id": AnyStr(),
                    "node_exec_ms": AnyInt(),
                    "result": [("docs", ["doc1", "doc2"])],
                    "error": None,
                    "interrupts": [],
                },
            },
        ),
        (
            "values",
            {
                "query": "query: what is weather in sf",
                "docs": ["doc1", "doc2", "doc3", "doc4"],
            },
        ),
        (
            "debug",
            {
                "type": "task",
                "timestamp": AnyStr(),
                "step": 3,
                "payload": {
                    "id": "8959fb57-d0f5-5725-9ac4-ec1c554fb0a0",
                    "name": "qa",
                    "input": {
                        "query": "query: what is weather in sf",
                        "docs": ["doc1", "doc2", "doc3", "doc4"],
                    },
                    "triggers": ["retriever_one", "retriever_two"],
                },
            },
        ),
        ("updates", {"qa": {"answer": "doc1,doc2,doc3,doc4"}}),
        (
            "debug",
            {
                "type": "task_result",
                "timestamp": AnyStr(),
                "step": 3,
                "payload": {
                    "id": "8959fb57-d0f5-5725-9ac4-ec1c554fb0a0",
                    "name": "qa",
                    "task_id": AnyStr(),
                    "node_exec_ms": AnyInt(),
                    "result": [("answer", "doc1,doc2,doc3,doc4")],
                    "error": None,
                    "interrupts": [],
                },
            },
        ),
        (
            "values",
            {
                "query": "query: what is weather in sf",
                "answer": "doc1,doc2,doc3,doc4",
                "docs": ["doc1", "doc2", "doc3", "doc4"],
            },
        ),
    ]


@pytest.mark.parametrize("checkpointer_name", ALL_CHECKPOINTERS_ASYNC)
async def test_start_branch_then(
    request: pytest.FixtureRequest, checkpointer_name: str
) -> None:
    checkpointer = request.getfixturevalue("checkpointer_" + checkpointer_name)

    class State(TypedDict):
        my_key: Annotated[str, operator.add]
        market: str
        shared: Annotated[dict[str, dict[str, Any]], SharedValue.on("assistant_id")]
        other: Annotated[dict[str, dict[str, Any]], SharedValue.on("assistant_id")]

    def assert_shared_value(data: State, config: RunnableConfig) -> State:
        assert "shared" in data
        if thread_id := config["configurable"].get("thread_id"):
            if thread_id == "1":
                # this is the first thread, so should not see a value
                assert data["shared"] == {}
                return {"shared": {"1": {"hello": "world"}}, "other": {"2": {1: 2}}}
            elif thread_id == "2":
                # this should get value saved by thread 1
                assert data["shared"] == {"1": {"hello": "world"}}
            elif thread_id == "3":
                # this is a different assistant, so should not see previous value
                assert data["shared"] == {}
        return {}

    def tool_two_slow(data: State, config: RunnableConfig) -> State:
        return {"my_key": " slow", **assert_shared_value(data, config)}

    def tool_two_fast(data: State, config: RunnableConfig) -> State:
        return {"my_key": " fast", **assert_shared_value(data, config)}

    tool_two_graph = StateGraph(State)
    tool_two_graph.add_node("tool_two_slow", tool_two_slow)
    tool_two_graph.add_node("tool_two_fast", tool_two_fast)
    tool_two_graph.set_conditional_entry_point(
        lambda s: "tool_two_slow" if s["market"] == "DE" else "tool_two_fast", then=END
    )
    tool_two = tool_two_graph.compile()

    assert await tool_two.ainvoke({"my_key": "value", "market": "DE"}) == {
        "my_key": "value slow",
        "market": "DE",
    }
    assert await tool_two.ainvoke({"my_key": "value", "market": "US"}) == {
        "my_key": "value fast",
        "market": "US",
    }

    tool_two = tool_two_graph.compile(
        store=MemoryStore(),
        checkpointer=checkpointer,
        interrupt_before=["tool_two_fast", "tool_two_slow"],
    )

    # missing thread_id
    with pytest.raises(ValueError, match="thread_id"):
        await tool_two.ainvoke({"my_key": "value", "market": "DE"})

    thread1 = {"configurable": {"thread_id": "1", "assistant_id": "a"}}
    # stop when about to enter node
    assert await tool_two.ainvoke({"my_key": "value", "market": "DE"}, thread1) == {
        "my_key": "value",
        "market": "DE",
    }
    assert [c.metadata async for c in tool_two.checkpointer.alist(thread1)] == [
        {
            "parents": {},
            "source": "loop",
            "step": 0,
            "writes": None,
        },
        {
            "parents": {},
            "source": "input",
            "step": -1,
            "writes": {"__start__": {"my_key": "value", "market": "DE"}},
        },
    ]
    assert await tool_two.aget_state(thread1) == StateSnapshot(
        values={"my_key": "value", "market": "DE"},
        tasks=(PregelTask(AnyStr(), "tool_two_slow"),),
        next=("tool_two_slow",),
        config=(await tool_two.checkpointer.aget_tuple(thread1)).config,
        created_at=(await tool_two.checkpointer.aget_tuple(thread1)).checkpoint["ts"],
        metadata={"parents": {}, "source": "loop", "step": 0, "writes": None},
        parent_config=[c async for c in tool_two.checkpointer.alist(thread1, limit=2)][
            -1
        ].config,
    )
    # resume, for same result as above
    assert await tool_two.ainvoke(None, thread1, debug=1) == {
        "my_key": "value slow",
        "market": "DE",
    }
    assert await tool_two.aget_state(thread1) == StateSnapshot(
        values={"my_key": "value slow", "market": "DE"},
        tasks=(),
        next=(),
        config=(await tool_two.checkpointer.aget_tuple(thread1)).config,
        created_at=(await tool_two.checkpointer.aget_tuple(thread1)).checkpoint["ts"],
        metadata={
            "parents": {},
            "source": "loop",
            "step": 1,
            "writes": {"tool_two_slow": {"my_key": " slow"}},
        },
        parent_config=[c async for c in tool_two.checkpointer.alist(thread1, limit=2)][
            -1
        ].config,
    )

    thread2 = {"configurable": {"thread_id": "2", "assistant_id": "a"}}
    # stop when about to enter node
    assert await tool_two.ainvoke({"my_key": "value", "market": "US"}, thread2) == {
        "my_key": "value",
        "market": "US",
    }
    assert await tool_two.aget_state(thread2) == StateSnapshot(
        values={"my_key": "value", "market": "US"},
        tasks=(PregelTask(AnyStr(), "tool_two_fast"),),
        next=("tool_two_fast",),
        config=(await tool_two.checkpointer.aget_tuple(thread2)).config,
        created_at=(await tool_two.checkpointer.aget_tuple(thread2)).checkpoint["ts"],
        metadata={"parents": {}, "source": "loop", "step": 0, "writes": None},
        parent_config=[c async for c in tool_two.checkpointer.alist(thread2, limit=2)][
            -1
        ].config,
    )
    # resume, for same result as above
    assert await tool_two.ainvoke(None, thread2, debug=1) == {
        "my_key": "value fast",
        "market": "US",
    }
    assert await tool_two.aget_state(thread2) == StateSnapshot(
        values={"my_key": "value fast", "market": "US"},
        tasks=(),
        next=(),
        config=(await tool_two.checkpointer.aget_tuple(thread2)).config,
        created_at=(await tool_two.checkpointer.aget_tuple(thread2)).checkpoint["ts"],
        metadata={
            "parents": {},
            "source": "loop",
            "step": 1,
            "writes": {"tool_two_fast": {"my_key": " fast"}},
        },
        parent_config=[c async for c in tool_two.checkpointer.alist(thread2, limit=2)][
            -1
        ].config,
    )

    thread3 = {"configurable": {"thread_id": "3", "assistant_id": "b"}}
    # stop when about to enter node
    assert await tool_two.ainvoke({"my_key": "value", "market": "US"}, thread3) == {
        "my_key": "value",
        "market": "US",
    }
    assert await tool_two.aget_state(thread3) == StateSnapshot(
        values={"my_key": "value", "market": "US"},
        tasks=(PregelTask(AnyStr(), "tool_two_fast"),),
        next=("tool_two_fast",),
        config=(await tool_two.checkpointer.aget_tuple(thread3)).config,
        created_at=(await tool_two.checkpointer.aget_tuple(thread3)).checkpoint["ts"],
        metadata={"parents": {}, "source": "loop", "step": 0, "writes": None},
        parent_config=[c async for c in tool_two.checkpointer.alist(thread3, limit=2)][
            -1
        ].config,
    )
    # update state
    await tool_two.aupdate_state(thread3, {"my_key": "key"})  # appends to my_key
    assert await tool_two.aget_state(thread3) == StateSnapshot(
        values={"my_key": "valuekey", "market": "US"},
        tasks=(PregelTask(AnyStr(), "tool_two_fast"),),
        next=("tool_two_fast",),
        config=(await tool_two.checkpointer.aget_tuple(thread3)).config,
        created_at=(await tool_two.checkpointer.aget_tuple(thread3)).checkpoint["ts"],
        metadata={
            "parents": {},
            "source": "update",
            "step": 1,
            "writes": {START: {"my_key": "key"}},
        },
        parent_config=[c async for c in tool_two.checkpointer.alist(thread3, limit=2)][
            -1
        ].config,
    )
    # resume, for same result as above
    assert await tool_two.ainvoke(None, thread3, debug=1) == {
        "my_key": "valuekey fast",
        "market": "US",
    }
    assert await tool_two.aget_state(thread3) == StateSnapshot(
        values={"my_key": "valuekey fast", "market": "US"},
        tasks=(),
        next=(),
        config=(await tool_two.checkpointer.aget_tuple(thread3)).config,
        created_at=(await tool_two.checkpointer.aget_tuple(thread3)).checkpoint["ts"],
        metadata={
            "parents": {},
            "source": "loop",
            "step": 2,
            "writes": {"tool_two_fast": {"my_key": " fast"}},
        },
        parent_config=[c async for c in tool_two.checkpointer.alist(thread3, limit=2)][
            -1
        ].config,
    )


@pytest.mark.parametrize("checkpointer_name", ALL_CHECKPOINTERS_ASYNC)
async def test_branch_then(
    request: pytest.FixtureRequest, checkpointer_name: str
) -> None:
    checkpointer = request.getfixturevalue("checkpointer_" + checkpointer_name)

    class State(TypedDict):
        my_key: Annotated[str, operator.add]
        market: str

    tool_two_graph = StateGraph(State)
    tool_two_graph.set_entry_point("prepare")
    tool_two_graph.set_finish_point("finish")
    tool_two_graph.add_conditional_edges(
        source="prepare",
        path=lambda s: "tool_two_slow" if s["market"] == "DE" else "tool_two_fast",
        then="finish",
    )
    tool_two_graph.add_node("prepare", lambda s: {"my_key": " prepared"})
    tool_two_graph.add_node("tool_two_slow", lambda s: {"my_key": " slow"})
    tool_two_graph.add_node("tool_two_fast", lambda s: {"my_key": " fast"})
    tool_two_graph.add_node("finish", lambda s: {"my_key": " finished"})
    tool_two = tool_two_graph.compile()

    assert await tool_two.ainvoke({"my_key": "value", "market": "DE"}, debug=1) == {
        "my_key": "value prepared slow finished",
        "market": "DE",
    }
    assert await tool_two.ainvoke({"my_key": "value", "market": "US"}) == {
        "my_key": "value prepared fast finished",
        "market": "US",
    }

    # test stream_mode=debug
    tool_two = tool_two_graph.compile(checkpointer=checkpointer)
    thread10 = {"configurable": {"thread_id": "10"}}
    assert [
        c
        async for c in tool_two.astream(
            {"my_key": "value", "market": "DE"}, thread10, stream_mode="debug"
        )
    ] == [
        {
            "type": "checkpoint",
            "timestamp": AnyStr(),
            "step": -1,
            "payload": {
                "config": {
                    "tags": [],
                    "metadata": {"thread_id": "10"},
                    "callbacks": None,
                    "recursion_limit": 25,
                    "configurable": {
                        "thread_id": "10",
                        "checkpoint_ns": "",
                        "checkpoint_id": AnyStr(),
                    },
                },
                "values": {"my_key": ""},
                "metadata": {
                    "parents": {},
                    "source": "input",
                    "step": -1,
                    "writes": {"__start__": {"my_key": "value", "market": "DE"}},
                },
                "next": ["__start__"],
                "tasks": [{"id": AnyStr(), "name": "__start__", "interrupts": ()}],
            },
        },
        {
            "type": "checkpoint",
            "timestamp": AnyStr(),
            "step": 0,
            "payload": {
                "config": {
                    "tags": [],
                    "metadata": {"thread_id": "10"},
                    "callbacks": None,
                    "recursion_limit": 25,
                    "configurable": {
                        "thread_id": "10",
                        "checkpoint_ns": "",
                        "checkpoint_id": AnyStr(),
                    },
                },
                "values": {
                    "my_key": "value",
                    "market": "DE",
                },
<<<<<<< HEAD
            },
            {
                "type": "task_result",
                "timestamp": AnyStr(),
                "step": 1,
                "payload": {
                    "id": "7b7b0713-e958-5d07-803c-c9910a7cc162",
                    "name": "prepare",
                    "task_id": AnyStr(),
                    "node_exec_ms": AnyInt(),
                    "result": [("my_key", " prepared")],
=======
                "metadata": {
                    "parents": {},
                    "source": "loop",
                    "step": 0,
                    "writes": None,
>>>>>>> 7d6a3028
                },
                "next": ["prepare"],
                "tasks": [{"id": AnyStr(), "name": "prepare", "interrupts": ()}],
            },
        },
        {
            "type": "task",
            "timestamp": AnyStr(),
            "step": 1,
            "payload": {
                "id": "7b7b0713-e958-5d07-803c-c9910a7cc162",
                "name": "prepare",
                "input": {"my_key": "value", "market": "DE"},
                "triggers": ["start:prepare"],
            },
        },
        {
            "type": "task_result",
            "timestamp": AnyStr(),
            "step": 1,
            "payload": {
                "id": "7b7b0713-e958-5d07-803c-c9910a7cc162",
                "name": "prepare",
                "result": [("my_key", " prepared")],
                "error": None,
                "interrupts": [],
            },
        },
        {
            "type": "checkpoint",
            "timestamp": AnyStr(),
            "step": 1,
            "payload": {
                "config": {
                    "tags": [],
                    "metadata": {"thread_id": "10"},
                    "callbacks": None,
                    "recursion_limit": 25,
                    "configurable": {
                        "thread_id": "10",
                        "checkpoint_ns": "",
                        "checkpoint_id": AnyStr(),
                    },
                },
                "values": {
                    "my_key": "value prepared",
                    "market": "DE",
                },
<<<<<<< HEAD
            },
            {
                "type": "task_result",
                "timestamp": AnyStr(),
                "step": 2,
                "payload": {
                    "id": "dd9f2fa5-ccfa-5d12-81ec-942563056a08",
                    "name": "tool_two_slow",
                    "task_id": AnyStr(),
                    "node_exec_ms": AnyInt(),
                    "result": [("my_key", " slow")],
=======
                "metadata": {
                    "parents": {},
                    "source": "loop",
                    "step": 1,
                    "writes": {"prepare": {"my_key": " prepared"}},
>>>>>>> 7d6a3028
                },
                "next": ["tool_two_slow"],
                "tasks": [{"id": AnyStr(), "name": "tool_two_slow", "interrupts": ()}],
            },
        },
        {
            "type": "task",
            "timestamp": AnyStr(),
            "step": 2,
            "payload": {
                "id": "dd9f2fa5-ccfa-5d12-81ec-942563056a08",
                "name": "tool_two_slow",
                "input": {"my_key": "value prepared", "market": "DE"},
                "triggers": ["branch:prepare:condition:tool_two_slow"],
            },
        },
        {
            "type": "task_result",
            "timestamp": AnyStr(),
            "step": 2,
            "payload": {
                "id": "dd9f2fa5-ccfa-5d12-81ec-942563056a08",
                "name": "tool_two_slow",
                "result": [("my_key", " slow")],
                "error": None,
                "interrupts": [],
            },
        },
        {
            "type": "checkpoint",
            "timestamp": AnyStr(),
            "step": 2,
            "payload": {
                "config": {
                    "tags": [],
                    "metadata": {"thread_id": "10"},
                    "callbacks": None,
                    "recursion_limit": 25,
                    "configurable": {
                        "thread_id": "10",
                        "checkpoint_ns": "",
                        "checkpoint_id": AnyStr(),
                    },
                },
                "values": {
                    "my_key": "value prepared slow",
                    "market": "DE",
                },
<<<<<<< HEAD
            },
            {
                "type": "task_result",
                "timestamp": AnyStr(),
                "step": 3,
                "payload": {
                    "id": "9b590c54-15ef-54b1-83a7-140d27b0bc52",
                    "name": "finish",
                    "task_id": AnyStr(),
                    "node_exec_ms": AnyInt(),
                    "result": [("my_key", " finished")],
=======
                "metadata": {
                    "parents": {},
                    "source": "loop",
                    "step": 2,
                    "writes": {"tool_two_slow": {"my_key": " slow"}},
>>>>>>> 7d6a3028
                },
                "next": ["finish"],
                "tasks": [{"id": AnyStr(), "name": "finish", "interrupts": ()}],
            },
        },
        {
            "type": "task",
            "timestamp": AnyStr(),
            "step": 3,
            "payload": {
                "id": "9b590c54-15ef-54b1-83a7-140d27b0bc52",
                "name": "finish",
                "input": {"my_key": "value prepared slow", "market": "DE"},
                "triggers": ["branch:prepare:condition::then"],
            },
        },
        {
            "type": "task_result",
            "timestamp": AnyStr(),
            "step": 3,
            "payload": {
                "id": "9b590c54-15ef-54b1-83a7-140d27b0bc52",
                "name": "finish",
                "result": [("my_key", " finished")],
                "error": None,
                "interrupts": [],
            },
        },
        {
            "type": "checkpoint",
            "timestamp": AnyStr(),
            "step": 3,
            "payload": {
                "config": {
                    "tags": [],
                    "metadata": {"thread_id": "10"},
                    "callbacks": None,
                    "recursion_limit": 25,
                    "configurable": {
                        "thread_id": "10",
                        "checkpoint_ns": "",
                        "checkpoint_id": AnyStr(),
                    },
                },
                "values": {
                    "my_key": "value prepared slow finished",
                    "market": "DE",
                },
                "metadata": {
                    "parents": {},
                    "source": "loop",
                    "step": 3,
                    "writes": {"finish": {"my_key": " finished"}},
                },
                "next": [],
                "tasks": [],
            },
        },
    ]

    tool_two = tool_two_graph.compile(
        checkpointer=checkpointer, interrupt_before=["tool_two_fast", "tool_two_slow"]
    )

    # missing thread_id
    with pytest.raises(ValueError, match="thread_id"):
        await tool_two.ainvoke({"my_key": "value", "market": "DE"})

    thread1 = {"configurable": {"thread_id": "11"}}
    # stop when about to enter node
    assert [
        c
        async for c in tool_two.astream(
            {"my_key": "value", "market": "DE"}, thread1, stream_mode="debug"
        )
    ] == [
        {
            "type": "checkpoint",
            "timestamp": AnyStr(),
            "step": -1,
            "payload": {
                "config": {
                    "tags": [],
                    "metadata": {"thread_id": "11"},
                    "callbacks": None,
                    "recursion_limit": 25,
                    "configurable": {
                        "thread_id": "11",
                        "checkpoint_ns": "",
                        "checkpoint_id": AnyStr(),
                    },
                },
                "values": {"my_key": ""},
                "metadata": {
                    "parents": {},
                    "source": "input",
                    "step": -1,
                    "writes": {"__start__": {"my_key": "value", "market": "DE"}},
                },
                "next": ["__start__"],
                "tasks": [{"id": AnyStr(), "name": "__start__", "interrupts": ()}],
            },
        },
        {
            "type": "checkpoint",
            "timestamp": AnyStr(),
            "step": 0,
            "payload": {
                "config": {
                    "tags": [],
                    "metadata": {"thread_id": "11"},
                    "callbacks": None,
                    "recursion_limit": 25,
                    "configurable": {
                        "thread_id": "11",
                        "checkpoint_ns": "",
                        "checkpoint_id": AnyStr(),
                    },
                },
                "values": {
                    "my_key": "value",
                    "market": "DE",
                },
                "metadata": {
                    "parents": {},
                    "source": "loop",
                    "step": 0,
                    "writes": None,
                },
                "next": ["prepare"],
                "tasks": [{"id": AnyStr(), "name": "prepare", "interrupts": ()}],
            },
        },
        {
            "type": "task",
            "timestamp": AnyStr(),
            "step": 1,
            "payload": {
                "id": "1a591be4-f85c-558f-8d00-1ccac0d1877f",
                "name": "prepare",
                "input": {"my_key": "value", "market": "DE"},
                "triggers": ["start:prepare"],
            },
        },
        {
            "type": "task_result",
            "timestamp": AnyStr(),
            "step": 1,
            "payload": {
                "id": "1a591be4-f85c-558f-8d00-1ccac0d1877f",
                "name": "prepare",
                "result": [("my_key", " prepared")],
                "error": None,
                "interrupts": [],
            },
        },
        {
            "type": "checkpoint",
            "timestamp": AnyStr(),
            "step": 1,
            "payload": {
                "config": {
                    "tags": [],
                    "metadata": {"thread_id": "11"},
                    "callbacks": None,
                    "recursion_limit": 25,
                    "configurable": {
                        "thread_id": "11",
                        "checkpoint_ns": "",
                        "checkpoint_id": AnyStr(),
                    },
                },
                "values": {
                    "my_key": "value prepared",
                    "market": "DE",
                },
                "metadata": {
                    "parents": {},
                    "source": "loop",
                    "step": 1,
                    "writes": {"prepare": {"my_key": " prepared"}},
                },
                "next": ["tool_two_slow"],
                "tasks": [{"id": AnyStr(), "name": "tool_two_slow", "interrupts": ()}],
            },
        },
    ]
    assert await tool_two.aget_state(thread1) == StateSnapshot(
        values={"my_key": "value prepared", "market": "DE"},
        tasks=(PregelTask(AnyStr(), "tool_two_slow"),),
        next=("tool_two_slow",),
        config=(await tool_two.checkpointer.aget_tuple(thread1)).config,
        created_at=(await tool_two.checkpointer.aget_tuple(thread1)).checkpoint["ts"],
        metadata={
            "parents": {},
            "source": "loop",
            "step": 1,
            "writes": {"prepare": {"my_key": " prepared"}},
        },
        parent_config=[c async for c in tool_two.checkpointer.alist(thread1, limit=2)][
            -1
        ].config,
    )
    # resume, for same result as above
    assert await tool_two.ainvoke(None, thread1, debug=1) == {
        "my_key": "value prepared slow finished",
        "market": "DE",
    }
    assert await tool_two.aget_state(thread1) == StateSnapshot(
        values={"my_key": "value prepared slow finished", "market": "DE"},
        tasks=(),
        next=(),
        config=(await tool_two.checkpointer.aget_tuple(thread1)).config,
        created_at=(await tool_two.checkpointer.aget_tuple(thread1)).checkpoint["ts"],
        metadata={
            "parents": {},
            "source": "loop",
            "step": 3,
            "writes": {"finish": {"my_key": " finished"}},
        },
        parent_config=[c async for c in tool_two.checkpointer.alist(thread1, limit=2)][
            -1
        ].config,
    )

    thread2 = {"configurable": {"thread_id": "12"}}
    # stop when about to enter node
    assert await tool_two.ainvoke({"my_key": "value", "market": "US"}, thread2) == {
        "my_key": "value prepared",
        "market": "US",
    }
    assert await tool_two.aget_state(thread2) == StateSnapshot(
        values={"my_key": "value prepared", "market": "US"},
        tasks=(PregelTask(AnyStr(), "tool_two_fast"),),
        next=("tool_two_fast",),
        config=(await tool_two.checkpointer.aget_tuple(thread2)).config,
        created_at=(await tool_two.checkpointer.aget_tuple(thread2)).checkpoint["ts"],
        metadata={
            "parents": {},
            "source": "loop",
            "step": 1,
            "writes": {"prepare": {"my_key": " prepared"}},
        },
        parent_config=[c async for c in tool_two.checkpointer.alist(thread2, limit=2)][
            -1
        ].config,
    )
    # resume, for same result as above
    assert await tool_two.ainvoke(None, thread2, debug=1) == {
        "my_key": "value prepared fast finished",
        "market": "US",
    }
    assert await tool_two.aget_state(thread2) == StateSnapshot(
        values={"my_key": "value prepared fast finished", "market": "US"},
        tasks=(),
        next=(),
        config=(await tool_two.checkpointer.aget_tuple(thread2)).config,
        created_at=(await tool_two.checkpointer.aget_tuple(thread2)).checkpoint["ts"],
        metadata={
            "parents": {},
            "source": "loop",
            "step": 3,
            "writes": {"finish": {"my_key": " finished"}},
        },
        parent_config=[c async for c in tool_two.checkpointer.alist(thread2, limit=2)][
            -1
        ].config,
    )

    tool_two = tool_two_graph.compile(
        checkpointer=checkpointer, interrupt_after=["prepare"]
    )

    # missing thread_id
    with pytest.raises(ValueError, match="thread_id"):
        await tool_two.ainvoke({"my_key": "value", "market": "DE"})

    thread1 = {"configurable": {"thread_id": "21"}}
    # stop when about to enter node
    assert await tool_two.ainvoke({"my_key": "value", "market": "DE"}, thread1) == {
        "my_key": "value prepared",
        "market": "DE",
    }
    assert await tool_two.aget_state(thread1) == StateSnapshot(
        values={"my_key": "value prepared", "market": "DE"},
        tasks=(PregelTask(AnyStr(), "tool_two_slow"),),
        next=("tool_two_slow",),
        config=(await tool_two.checkpointer.aget_tuple(thread1)).config,
        created_at=(await tool_two.checkpointer.aget_tuple(thread1)).checkpoint["ts"],
        metadata={
            "parents": {},
            "source": "loop",
            "step": 1,
            "writes": {"prepare": {"my_key": " prepared"}},
        },
        parent_config=[c async for c in tool_two.checkpointer.alist(thread1, limit=2)][
            -1
        ].config,
    )
    # resume, for same result as above
    assert await tool_two.ainvoke(None, thread1, debug=1) == {
        "my_key": "value prepared slow finished",
        "market": "DE",
    }
    assert await tool_two.aget_state(thread1) == StateSnapshot(
        values={"my_key": "value prepared slow finished", "market": "DE"},
        tasks=(),
        next=(),
        config=(await tool_two.checkpointer.aget_tuple(thread1)).config,
        created_at=(await tool_two.checkpointer.aget_tuple(thread1)).checkpoint["ts"],
        metadata={
            "parents": {},
            "source": "loop",
            "step": 3,
            "writes": {"finish": {"my_key": " finished"}},
        },
        parent_config=[c async for c in tool_two.checkpointer.alist(thread1, limit=2)][
            -1
        ].config,
    )

    thread2 = {"configurable": {"thread_id": "22"}}
    # stop when about to enter node
    assert await tool_two.ainvoke({"my_key": "value", "market": "US"}, thread2) == {
        "my_key": "value prepared",
        "market": "US",
    }
    assert await tool_two.aget_state(thread2) == StateSnapshot(
        values={"my_key": "value prepared", "market": "US"},
        tasks=(PregelTask(AnyStr(), "tool_two_fast"),),
        next=("tool_two_fast",),
        config=(await tool_two.checkpointer.aget_tuple(thread2)).config,
        created_at=(await tool_two.checkpointer.aget_tuple(thread2)).checkpoint["ts"],
        metadata={
            "parents": {},
            "source": "loop",
            "step": 1,
            "writes": {"prepare": {"my_key": " prepared"}},
        },
        parent_config=[c async for c in tool_two.checkpointer.alist(thread2, limit=2)][
            -1
        ].config,
    )
    # resume, for same result as above
    assert await tool_two.ainvoke(None, thread2, debug=1) == {
        "my_key": "value prepared fast finished",
        "market": "US",
    }
    assert await tool_two.aget_state(thread2) == StateSnapshot(
        values={"my_key": "value prepared fast finished", "market": "US"},
        tasks=(),
        next=(),
        config=(await tool_two.checkpointer.aget_tuple(thread2)).config,
        created_at=(await tool_two.checkpointer.aget_tuple(thread2)).checkpoint["ts"],
        metadata={
            "parents": {},
            "source": "loop",
            "step": 3,
            "writes": {"finish": {"my_key": " finished"}},
        },
        parent_config=[c async for c in tool_two.checkpointer.alist(thread2, limit=2)][
            -1
        ].config,
    )

    thread3 = {"configurable": {"thread_id": "23"}}
    # update an empty thread before first run
    uconfig = await tool_two.aupdate_state(thread3, {"my_key": "key", "market": "DE"})
    # check current state
    assert await tool_two.aget_state(thread3) == StateSnapshot(
        values={"my_key": "key", "market": "DE"},
        tasks=(PregelTask(AnyStr(), "prepare"),),
        next=("prepare",),
        config=uconfig,
        created_at=AnyStr(),
        metadata={
            "parents": {},
            "source": "update",
            "step": 0,
            "writes": {START: {"my_key": "key", "market": "DE"}},
        },
        parent_config=None,
    )
    # run from this point
    assert await tool_two.ainvoke(None, thread3) == {
        "my_key": "key prepared",
        "market": "DE",
    }
    # get state after first node
    assert await tool_two.aget_state(thread3) == StateSnapshot(
        values={"my_key": "key prepared", "market": "DE"},
        tasks=(PregelTask(AnyStr(), "tool_two_slow"),),
        next=("tool_two_slow",),
        config=(await tool_two.checkpointer.aget_tuple(thread3)).config,
        created_at=(await tool_two.checkpointer.aget_tuple(thread3)).checkpoint["ts"],
        metadata={
            "parents": {},
            "source": "loop",
            "step": 1,
            "writes": {"prepare": {"my_key": " prepared"}},
        },
        parent_config=uconfig,
    )
    # resume, for same result as above
    assert await tool_two.ainvoke(None, thread3, debug=1) == {
        "my_key": "key prepared slow finished",
        "market": "DE",
    }
    assert await tool_two.aget_state(thread3) == StateSnapshot(
        values={"my_key": "key prepared slow finished", "market": "DE"},
        tasks=(),
        next=(),
        config=(await tool_two.checkpointer.aget_tuple(thread3)).config,
        created_at=(await tool_two.checkpointer.aget_tuple(thread3)).checkpoint["ts"],
        metadata={
            "parents": {},
            "source": "loop",
            "step": 3,
            "writes": {"finish": {"my_key": " finished"}},
        },
        parent_config=[c async for c in tool_two.checkpointer.alist(thread3, limit=2)][
            -1
        ].config,
    )


async def test_in_one_fan_out_state_graph_waiting_edge() -> None:
    def sorted_add(
        x: list[str], y: Union[list[str], list[tuple[str, str]]]
    ) -> list[str]:
        if isinstance(y[0], tuple):
            for rem, _ in y:
                x.remove(rem)
            y = [t[1] for t in y]
        return sorted(operator.add(x, y))

    class State(TypedDict, total=False):
        query: str
        answer: str
        docs: Annotated[list[str], sorted_add]

    async def rewrite_query(data: State) -> State:
        return {"query": f'query: {data["query"]}'}

    async def analyzer_one(data: State) -> State:
        return {"query": f'analyzed: {data["query"]}'}

    async def retriever_one(data: State) -> State:
        return {"docs": ["doc1", "doc2"]}

    async def retriever_two(data: State) -> State:
        await asyncio.sleep(0.1)
        return {"docs": ["doc3", "doc4"]}

    async def qa(data: State) -> State:
        return {"answer": ",".join(data["docs"])}

    workflow = StateGraph(State)

    workflow.add_node("rewrite_query", rewrite_query)
    workflow.add_node("analyzer_one", analyzer_one)
    workflow.add_node("retriever_one", retriever_one)
    workflow.add_node("retriever_two", retriever_two)
    workflow.add_node("qa", qa)

    workflow.set_entry_point("rewrite_query")
    workflow.add_edge("rewrite_query", "analyzer_one")
    workflow.add_edge("analyzer_one", "retriever_one")
    workflow.add_edge("rewrite_query", "retriever_two")
    workflow.add_edge(["retriever_one", "retriever_two"], "qa")
    workflow.set_finish_point("qa")

    app = workflow.compile()

    assert await app.ainvoke({"query": "what is weather in sf"}) == {
        "query": "analyzed: query: what is weather in sf",
        "docs": ["doc1", "doc2", "doc3", "doc4"],
        "answer": "doc1,doc2,doc3,doc4",
    }

    assert [c async for c in app.astream({"query": "what is weather in sf"})] == [
        {"rewrite_query": {"query": "query: what is weather in sf"}},
        {"analyzer_one": {"query": "analyzed: query: what is weather in sf"}},
        {"retriever_two": {"docs": ["doc3", "doc4"]}},
        {"retriever_one": {"docs": ["doc1", "doc2"]}},
        {"qa": {"answer": "doc1,doc2,doc3,doc4"}},
    ]

    app_w_interrupt = workflow.compile(
        checkpointer=MemorySaverAssertImmutable(),
        interrupt_after=["retriever_one"],
    )
    config = {"configurable": {"thread_id": "1"}}

    assert [
        c
        async for c in app_w_interrupt.astream(
            {"query": "what is weather in sf"}, config
        )
    ] == [
        {"rewrite_query": {"query": "query: what is weather in sf"}},
        {"analyzer_one": {"query": "analyzed: query: what is weather in sf"}},
        {"retriever_two": {"docs": ["doc3", "doc4"]}},
        {"retriever_one": {"docs": ["doc1", "doc2"]}},
    ]

    assert [c async for c in app_w_interrupt.astream(None, config)] == [
        {"qa": {"answer": "doc1,doc2,doc3,doc4"}},
    ]


async def test_in_one_fan_out_state_graph_waiting_edge_via_branch(
    snapshot: SnapshotAssertion,
) -> None:
    def sorted_add(
        x: list[str], y: Union[list[str], list[tuple[str, str]]]
    ) -> list[str]:
        if isinstance(y[0], tuple):
            for rem, _ in y:
                x.remove(rem)
            y = [t[1] for t in y]
        return sorted(operator.add(x, y))

    class State(TypedDict, total=False):
        query: str
        answer: str
        docs: Annotated[list[str], sorted_add]

    async def rewrite_query(data: State) -> State:
        return {"query": f'query: {data["query"]}'}

    async def analyzer_one(data: State) -> State:
        return {"query": f'analyzed: {data["query"]}'}

    async def retriever_one(data: State) -> State:
        return {"docs": ["doc1", "doc2"]}

    async def retriever_two(data: State) -> State:
        await asyncio.sleep(0.1)
        return {"docs": ["doc3", "doc4"]}

    async def qa(data: State) -> State:
        return {"answer": ",".join(data["docs"])}

    workflow = StateGraph(State)

    workflow.add_node("rewrite_query", rewrite_query)
    workflow.add_node("analyzer_one", analyzer_one)
    workflow.add_node("retriever_one", retriever_one)
    workflow.add_node("retriever_two", retriever_two)
    workflow.add_node("qa", qa)

    workflow.set_entry_point("rewrite_query")
    workflow.add_edge("rewrite_query", "analyzer_one")
    workflow.add_edge("analyzer_one", "retriever_one")
    workflow.add_conditional_edges(
        "rewrite_query", lambda _: "retriever_two", {"retriever_two": "retriever_two"}
    )
    workflow.add_edge(["retriever_one", "retriever_two"], "qa")
    workflow.set_finish_point("qa")

    app = workflow.compile()

    assert app.get_graph().draw_ascii() == snapshot

    assert await app.ainvoke({"query": "what is weather in sf"}, debug=True) == {
        "query": "analyzed: query: what is weather in sf",
        "docs": ["doc1", "doc2", "doc3", "doc4"],
        "answer": "doc1,doc2,doc3,doc4",
    }

    assert [c async for c in app.astream({"query": "what is weather in sf"})] == [
        {"rewrite_query": {"query": "query: what is weather in sf"}},
        {"analyzer_one": {"query": "analyzed: query: what is weather in sf"}},
        {"retriever_two": {"docs": ["doc3", "doc4"]}},
        {"retriever_one": {"docs": ["doc1", "doc2"]}},
        {"qa": {"answer": "doc1,doc2,doc3,doc4"}},
    ]

    app_w_interrupt = workflow.compile(
        checkpointer=MemorySaverAssertImmutable(),
        interrupt_after=["retriever_one"],
    )
    config = {"configurable": {"thread_id": "1"}}

    assert [
        c
        async for c in app_w_interrupt.astream(
            {"query": "what is weather in sf"}, config
        )
    ] == [
        {"rewrite_query": {"query": "query: what is weather in sf"}},
        {"analyzer_one": {"query": "analyzed: query: what is weather in sf"}},
        {"retriever_two": {"docs": ["doc3", "doc4"]}},
        {"retriever_one": {"docs": ["doc1", "doc2"]}},
    ]

    assert [c async for c in app_w_interrupt.astream(None, config)] == [
        {"qa": {"answer": "doc1,doc2,doc3,doc4"}},
    ]


async def test_in_one_fan_out_state_graph_waiting_edge_custom_state_class(
    snapshot: SnapshotAssertion, mocker: MockerFixture
) -> None:
    from langchain_core.pydantic_v1 import BaseModel, ValidationError

    setup = mocker.Mock()
    teardown = mocker.Mock()

    @asynccontextmanager
    async def assert_ctx_once() -> AsyncIterator[None]:
        assert setup.call_count == 0
        assert teardown.call_count == 0
        try:
            yield
        finally:
            assert setup.call_count == 1
            assert teardown.call_count == 1
            setup.reset_mock()
            teardown.reset_mock()

    @asynccontextmanager
    async def make_httpx_client() -> AsyncIterator[httpx.AsyncClient]:
        setup()
        async with httpx.AsyncClient() as client:
            try:
                yield client
            finally:
                teardown()

    def sorted_add(
        x: list[str], y: Union[list[str], list[tuple[str, str]]]
    ) -> list[str]:
        if isinstance(y[0], tuple):
            for rem, _ in y:
                x.remove(rem)
            y = [t[1] for t in y]
        return sorted(operator.add(x, y))

    class State(BaseModel):
        class Config:
            arbitrary_types_allowed = True

        query: str
        answer: Optional[str] = None
        docs: Annotated[list[str], sorted_add]
        client: Annotated[httpx.AsyncClient, Context(make_httpx_client)]

    class Input(BaseModel):
        query: str

    class Output(BaseModel):
        answer: str
        docs: list[str]

    class StateUpdate(BaseModel):
        query: Optional[str] = None
        answer: Optional[str] = None
        docs: Optional[list[str]] = None

    async def rewrite_query(data: State) -> State:
        return {"query": f"query: {data.query}"}

    async def analyzer_one(data: State) -> State:
        return StateUpdate(query=f"analyzed: {data.query}")

    async def retriever_one(data: State) -> State:
        return {"docs": ["doc1", "doc2"]}

    async def retriever_two(data: State) -> State:
        await asyncio.sleep(0.1)
        return {"docs": ["doc3", "doc4"]}

    async def qa(data: State) -> State:
        return {"answer": ",".join(data.docs)}

    async def decider(data: State) -> str:
        assert isinstance(data, State)
        return "retriever_two"

    workflow = StateGraph(State, input=Input, output=Output)

    workflow.add_node("rewrite_query", rewrite_query)
    workflow.add_node("analyzer_one", analyzer_one)
    workflow.add_node("retriever_one", retriever_one)
    workflow.add_node("retriever_two", retriever_two)
    workflow.add_node("qa", qa)

    workflow.set_entry_point("rewrite_query")
    workflow.add_edge("rewrite_query", "analyzer_one")
    workflow.add_edge("analyzer_one", "retriever_one")
    workflow.add_conditional_edges(
        "rewrite_query", decider, {"retriever_two": "retriever_two"}
    )
    workflow.add_edge(["retriever_one", "retriever_two"], "qa")
    workflow.set_finish_point("qa")

    app = workflow.compile()

    assert app.get_graph().draw_ascii() == snapshot

    async with assert_ctx_once():
        with pytest.raises(ValidationError):
            await app.ainvoke({"query": {}})

    async with assert_ctx_once():
        assert await app.ainvoke({"query": "what is weather in sf"}) == {
            "docs": ["doc1", "doc2", "doc3", "doc4"],
            "answer": "doc1,doc2,doc3,doc4",
        }

    async with assert_ctx_once():
        assert [c async for c in app.astream({"query": "what is weather in sf"})] == [
            {"rewrite_query": {"query": "query: what is weather in sf"}},
            {"analyzer_one": {"query": "analyzed: query: what is weather in sf"}},
            {"retriever_two": {"docs": ["doc3", "doc4"]}},
            {"retriever_one": {"docs": ["doc1", "doc2"]}},
            {"qa": {"answer": "doc1,doc2,doc3,doc4"}},
        ]

    app_w_interrupt = workflow.compile(
        checkpointer=MemorySaverAssertImmutable(),
        interrupt_after=["retriever_one"],
    )
    config = {"configurable": {"thread_id": "1"}}

    async with assert_ctx_once():
        assert [
            c
            async for c in app_w_interrupt.astream(
                {"query": "what is weather in sf"}, config
            )
        ] == [
            {"rewrite_query": {"query": "query: what is weather in sf"}},
            {"analyzer_one": {"query": "analyzed: query: what is weather in sf"}},
            {"retriever_two": {"docs": ["doc3", "doc4"]}},
            {"retriever_one": {"docs": ["doc1", "doc2"]}},
        ]

    async with assert_ctx_once():
        assert [c async for c in app_w_interrupt.astream(None, config)] == [
            {"qa": {"answer": "doc1,doc2,doc3,doc4"}},
        ]

    assert await app_w_interrupt.aget_state(config) == StateSnapshot(
        values={
            "query": "analyzed: query: what is weather in sf",
            "answer": "doc1,doc2,doc3,doc4",
            "docs": ["doc1", "doc2", "doc3", "doc4"],
        },
        tasks=(),
        next=(),
        config={
            "configurable": {
                "thread_id": "1",
                "checkpoint_ns": "",
                "checkpoint_id": AnyStr(),
            }
        },
        metadata={
            "parents": {},
            "source": "loop",
            "writes": {"qa": {"answer": "doc1,doc2,doc3,doc4"}},
            "step": 4,
        },
        created_at=AnyStr(),
        parent_config={
            "configurable": {
                "thread_id": "1",
                "checkpoint_ns": "",
                "checkpoint_id": AnyStr(),
            }
        },
    )

    async with assert_ctx_once():
        assert await app_w_interrupt.aupdate_state(
            config, {"docs": ["doc5"]}, as_node="rewrite_query"
        ) == {
            "configurable": {
                "thread_id": "1",
                "checkpoint_id": AnyStr(),
                "checkpoint_ns": "",
            }
        }


async def test_in_one_fan_out_state_graph_waiting_edge_custom_state_class_pydantic2(
    snapshot: SnapshotAssertion,
) -> None:
    from pydantic import BaseModel, ValidationError

    def sorted_add(
        x: list[str], y: Union[list[str], list[tuple[str, str]]]
    ) -> list[str]:
        if isinstance(y[0], tuple):
            for rem, _ in y:
                x.remove(rem)
            y = [t[1] for t in y]
        return sorted(operator.add(x, y))

    class InnerObject(BaseModel):
        yo: int

    class State(BaseModel):
        query: str
        inner: InnerObject
        answer: Optional[str] = None
        docs: Annotated[list[str], sorted_add]

    class StateUpdate(BaseModel):
        query: Optional[str] = None
        answer: Optional[str] = None
        docs: Optional[list[str]] = None

    async def rewrite_query(data: State) -> State:
        return {"query": f"query: {data.query}"}

    async def analyzer_one(data: State) -> State:
        return StateUpdate(query=f"analyzed: {data.query}")

    async def retriever_one(data: State) -> State:
        return {"docs": ["doc1", "doc2"]}

    async def retriever_two(data: State) -> State:
        await asyncio.sleep(0.1)
        return {"docs": ["doc3", "doc4"]}

    async def qa(data: State) -> State:
        return {"answer": ",".join(data.docs)}

    async def decider(data: State) -> str:
        assert isinstance(data, State)
        return "retriever_two"

    workflow = StateGraph(State)

    workflow.add_node("rewrite_query", rewrite_query)
    workflow.add_node("analyzer_one", analyzer_one)
    workflow.add_node("retriever_one", retriever_one)
    workflow.add_node("retriever_two", retriever_two)
    workflow.add_node("qa", qa)

    workflow.set_entry_point("rewrite_query")
    workflow.add_edge("rewrite_query", "analyzer_one")
    workflow.add_edge("analyzer_one", "retriever_one")
    workflow.add_conditional_edges(
        "rewrite_query", decider, {"retriever_two": "retriever_two"}
    )
    workflow.add_edge(["retriever_one", "retriever_two"], "qa")
    workflow.set_finish_point("qa")

    app = workflow.compile()

    assert app.get_graph().draw_mermaid(with_styles=False) == snapshot
    assert app.get_input_schema().schema() == snapshot
    assert app.get_output_schema().schema() == snapshot

    with pytest.raises(ValidationError):
        await app.ainvoke({"query": {}})

    assert await app.ainvoke(
        {"query": "what is weather in sf", "inner": {"yo": 1}}
    ) == {
        "query": "analyzed: query: what is weather in sf",
        "docs": ["doc1", "doc2", "doc3", "doc4"],
        "answer": "doc1,doc2,doc3,doc4",
        "inner": {"yo": 1},
    }

    assert [
        c
        async for c in app.astream(
            {"query": "what is weather in sf", "inner": {"yo": 1}}
        )
    ] == [
        {"rewrite_query": {"query": "query: what is weather in sf"}},
        {"analyzer_one": {"query": "analyzed: query: what is weather in sf"}},
        {"retriever_two": {"docs": ["doc3", "doc4"]}},
        {"retriever_one": {"docs": ["doc1", "doc2"]}},
        {"qa": {"answer": "doc1,doc2,doc3,doc4"}},
    ]

    app_w_interrupt = workflow.compile(
        checkpointer=MemorySaverAssertImmutable(),
        interrupt_after=["retriever_one"],
    )
    config = {"configurable": {"thread_id": "1"}}

    assert [
        c
        async for c in app_w_interrupt.astream(
            {"query": "what is weather in sf", "inner": {"yo": 1}}, config
        )
    ] == [
        {"rewrite_query": {"query": "query: what is weather in sf"}},
        {"analyzer_one": {"query": "analyzed: query: what is weather in sf"}},
        {"retriever_two": {"docs": ["doc3", "doc4"]}},
        {"retriever_one": {"docs": ["doc1", "doc2"]}},
    ]

    assert [c async for c in app_w_interrupt.astream(None, config)] == [
        {"qa": {"answer": "doc1,doc2,doc3,doc4"}},
    ]

    assert await app_w_interrupt.aupdate_state(
        config, {"docs": ["doc5"]}, as_node="rewrite_query"
    ) == {
        "configurable": {
            "thread_id": "1",
            "checkpoint_id": AnyStr(),
            "checkpoint_ns": "",
        }
    }


async def test_in_one_fan_out_state_graph_waiting_edge_plus_regular() -> None:
    def sorted_add(
        x: list[str], y: Union[list[str], list[tuple[str, str]]]
    ) -> list[str]:
        if isinstance(y[0], tuple):
            for rem, _ in y:
                x.remove(rem)
            y = [t[1] for t in y]
        return sorted(operator.add(x, y))

    class State(TypedDict, total=False):
        query: str
        answer: str
        docs: Annotated[list[str], sorted_add]

    async def rewrite_query(data: State) -> State:
        return {"query": f'query: {data["query"]}'}

    async def analyzer_one(data: State) -> State:
        await asyncio.sleep(0.1)
        return {"query": f'analyzed: {data["query"]}'}

    async def retriever_one(data: State) -> State:
        return {"docs": ["doc1", "doc2"]}

    async def retriever_two(data: State) -> State:
        await asyncio.sleep(0.2)
        return {"docs": ["doc3", "doc4"]}

    async def qa(data: State) -> State:
        return {"answer": ",".join(data["docs"])}

    workflow = StateGraph(State)

    workflow.add_node("rewrite_query", rewrite_query)
    workflow.add_node("analyzer_one", analyzer_one)
    workflow.add_node("retriever_one", retriever_one)
    workflow.add_node("retriever_two", retriever_two)
    workflow.add_node("qa", qa)

    workflow.set_entry_point("rewrite_query")
    workflow.add_edge("rewrite_query", "analyzer_one")
    workflow.add_edge("analyzer_one", "retriever_one")
    workflow.add_edge("rewrite_query", "retriever_two")
    workflow.add_edge(["retriever_one", "retriever_two"], "qa")
    workflow.set_finish_point("qa")

    # silly edge, to make sure having been triggered before doesn't break
    # semantics of named barrier (== waiting edges)
    workflow.add_edge("rewrite_query", "qa")

    app = workflow.compile()

    assert await app.ainvoke({"query": "what is weather in sf"}) == {
        "query": "analyzed: query: what is weather in sf",
        "docs": ["doc1", "doc2", "doc3", "doc4"],
        "answer": "doc1,doc2,doc3,doc4",
    }

    assert [c async for c in app.astream({"query": "what is weather in sf"})] == [
        {"rewrite_query": {"query": "query: what is weather in sf"}},
        {"qa": {"answer": ""}},
        {"analyzer_one": {"query": "analyzed: query: what is weather in sf"}},
        {"retriever_two": {"docs": ["doc3", "doc4"]}},
        {"retriever_one": {"docs": ["doc1", "doc2"]}},
        {"qa": {"answer": "doc1,doc2,doc3,doc4"}},
    ]

    app_w_interrupt = workflow.compile(
        checkpointer=MemorySaverAssertImmutable(),
        interrupt_after=["retriever_one"],
    )
    config = {"configurable": {"thread_id": "1"}}

    assert [
        c
        async for c in app_w_interrupt.astream(
            {"query": "what is weather in sf"}, config
        )
    ] == [
        {"rewrite_query": {"query": "query: what is weather in sf"}},
        {"qa": {"answer": ""}},
        {"analyzer_one": {"query": "analyzed: query: what is weather in sf"}},
        {"retriever_two": {"docs": ["doc3", "doc4"]}},
        {"retriever_one": {"docs": ["doc1", "doc2"]}},
    ]

    assert [c async for c in app_w_interrupt.astream(None, config)] == [
        {"qa": {"answer": "doc1,doc2,doc3,doc4"}},
    ]


async def test_in_one_fan_out_state_graph_waiting_edge_multiple() -> None:
    def sorted_add(
        x: list[str], y: Union[list[str], list[tuple[str, str]]]
    ) -> list[str]:
        if isinstance(y[0], tuple):
            for rem, _ in y:
                x.remove(rem)
            y = [t[1] for t in y]
        return sorted(operator.add(x, y))

    class State(TypedDict, total=False):
        query: str
        answer: str
        docs: Annotated[list[str], sorted_add]

    async def rewrite_query(data: State) -> State:
        return {"query": f'query: {data["query"]}'}

    async def analyzer_one(data: State) -> State:
        return {"query": f'analyzed: {data["query"]}'}

    async def retriever_one(data: State) -> State:
        return {"docs": ["doc1", "doc2"]}

    async def retriever_two(data: State) -> State:
        await asyncio.sleep(0.1)
        return {"docs": ["doc3", "doc4"]}

    async def qa(data: State) -> State:
        return {"answer": ",".join(data["docs"])}

    async def decider(data: State) -> None:
        return None

    def decider_cond(data: State) -> str:
        if data["query"].count("analyzed") > 1:
            return "qa"
        else:
            return "rewrite_query"

    workflow = StateGraph(State)

    workflow.add_node("rewrite_query", rewrite_query)
    workflow.add_node("analyzer_one", analyzer_one)
    workflow.add_node("retriever_one", retriever_one)
    workflow.add_node("retriever_two", retriever_two)
    workflow.add_node("decider", decider)
    workflow.add_node("qa", qa)

    workflow.set_entry_point("rewrite_query")
    workflow.add_edge("rewrite_query", "analyzer_one")
    workflow.add_edge("analyzer_one", "retriever_one")
    workflow.add_edge("rewrite_query", "retriever_two")
    workflow.add_edge(["retriever_one", "retriever_two"], "decider")
    workflow.add_conditional_edges("decider", decider_cond)
    workflow.set_finish_point("qa")

    app = workflow.compile()

    assert await app.ainvoke({"query": "what is weather in sf"}) == {
        "query": "analyzed: query: analyzed: query: what is weather in sf",
        "answer": "doc1,doc1,doc2,doc2,doc3,doc3,doc4,doc4",
        "docs": ["doc1", "doc1", "doc2", "doc2", "doc3", "doc3", "doc4", "doc4"],
    }

    assert [c async for c in app.astream({"query": "what is weather in sf"})] == [
        {"rewrite_query": {"query": "query: what is weather in sf"}},
        {"analyzer_one": {"query": "analyzed: query: what is weather in sf"}},
        {"retriever_two": {"docs": ["doc3", "doc4"]}},
        {"retriever_one": {"docs": ["doc1", "doc2"]}},
        {"decider": None},
        {"rewrite_query": {"query": "query: analyzed: query: what is weather in sf"}},
        {
            "analyzer_one": {
                "query": "analyzed: query: analyzed: query: what is weather in sf"
            }
        },
        {"retriever_two": {"docs": ["doc3", "doc4"]}},
        {"retriever_one": {"docs": ["doc1", "doc2"]}},
        {"decider": None},
        {"qa": {"answer": "doc1,doc1,doc2,doc2,doc3,doc3,doc4,doc4"}},
    ]


async def test_in_one_fan_out_state_graph_waiting_edge_multiple_cond_edge() -> None:
    def sorted_add(
        x: list[str], y: Union[list[str], list[tuple[str, str]]]
    ) -> list[str]:
        if isinstance(y[0], tuple):
            for rem, _ in y:
                x.remove(rem)
            y = [t[1] for t in y]
        return sorted(operator.add(x, y))

    class State(TypedDict, total=False):
        query: str
        answer: str
        docs: Annotated[list[str], sorted_add]

    async def rewrite_query(data: State) -> State:
        return {"query": f'query: {data["query"]}'}

    async def retriever_picker(data: State) -> list[str]:
        return ["analyzer_one", "retriever_two"]

    async def analyzer_one(data: State) -> State:
        return {"query": f'analyzed: {data["query"]}'}

    async def retriever_one(data: State) -> State:
        return {"docs": ["doc1", "doc2"]}

    async def retriever_two(data: State) -> State:
        await asyncio.sleep(0.1)
        return {"docs": ["doc3", "doc4"]}

    async def qa(data: State) -> State:
        return {"answer": ",".join(data["docs"])}

    async def decider(data: State) -> None:
        return None

    def decider_cond(data: State) -> str:
        if data["query"].count("analyzed") > 1:
            return "qa"
        else:
            return "rewrite_query"

    workflow = StateGraph(State)

    workflow.add_node("rewrite_query", rewrite_query)
    workflow.add_node("analyzer_one", analyzer_one)
    workflow.add_node("retriever_one", retriever_one)
    workflow.add_node("retriever_two", retriever_two)
    workflow.add_node("decider", decider)
    workflow.add_node("qa", qa)

    workflow.set_entry_point("rewrite_query")
    workflow.add_conditional_edges("rewrite_query", retriever_picker)
    workflow.add_edge("analyzer_one", "retriever_one")
    workflow.add_edge(["retriever_one", "retriever_two"], "decider")
    workflow.add_conditional_edges("decider", decider_cond)
    workflow.set_finish_point("qa")

    app = workflow.compile()

    assert await app.ainvoke({"query": "what is weather in sf"}) == {
        "query": "analyzed: query: analyzed: query: what is weather in sf",
        "answer": "doc1,doc1,doc2,doc2,doc3,doc3,doc4,doc4",
        "docs": ["doc1", "doc1", "doc2", "doc2", "doc3", "doc3", "doc4", "doc4"],
    }

    assert [c async for c in app.astream({"query": "what is weather in sf"})] == [
        {"rewrite_query": {"query": "query: what is weather in sf"}},
        {"analyzer_one": {"query": "analyzed: query: what is weather in sf"}},
        {"retriever_two": {"docs": ["doc3", "doc4"]}},
        {"retriever_one": {"docs": ["doc1", "doc2"]}},
        {"decider": None},
        {"rewrite_query": {"query": "query: analyzed: query: what is weather in sf"}},
        {
            "analyzer_one": {
                "query": "analyzed: query: analyzed: query: what is weather in sf"
            }
        },
        {"retriever_two": {"docs": ["doc3", "doc4"]}},
        {"retriever_one": {"docs": ["doc1", "doc2"]}},
        {"decider": None},
        {"qa": {"answer": "doc1,doc1,doc2,doc2,doc3,doc3,doc4,doc4"}},
    ]


async def test_nested_graph(snapshot: SnapshotAssertion) -> None:
    def never_called_fn(state: Any):
        assert 0, "This function should never be called"

    never_called = RunnableLambda(never_called_fn)

    class InnerState(TypedDict):
        my_key: str
        my_other_key: str

    def up(state: InnerState):
        return {"my_key": state["my_key"] + " there", "my_other_key": state["my_key"]}

    inner = StateGraph(InnerState)
    inner.add_node("up", up)
    inner.set_entry_point("up")
    inner.set_finish_point("up")

    class State(TypedDict):
        my_key: str
        never_called: Any

    async def side(state: State):
        return {"my_key": state["my_key"] + " and back again"}

    graph = StateGraph(State)
    graph.add_node("inner", inner.compile())
    graph.add_node("side", side)
    graph.set_entry_point("inner")
    graph.add_edge("inner", "side")
    graph.set_finish_point("side")

    app = graph.compile()

    assert app.get_graph().draw_ascii() == snapshot
    assert await app.ainvoke({"my_key": "my value", "never_called": never_called}) == {
        "my_key": "my value there and back again",
        "never_called": never_called,
    }
    assert [
        chunk
        async for chunk in app.astream(
            {"my_key": "my value", "never_called": never_called}
        )
    ] == [
        {"inner": {"my_key": "my value there"}},
        {"side": {"my_key": "my value there and back again"}},
    ]
    assert [
        chunk
        async for chunk in app.astream(
            {"my_key": "my value", "never_called": never_called}, stream_mode="values"
        )
    ] == [
        {"my_key": "my value", "never_called": never_called},
        {"my_key": "my value there", "never_called": never_called},
        {"my_key": "my value there and back again", "never_called": never_called},
    ]
    times_called = 0
    async for event in app.astream_events(
        {"my_key": "my value", "never_called": never_called},
        version="v2",
        config={"run_id": UUID(int=0)},
        stream_mode="values",
    ):
        if event["event"] == "on_chain_end" and event["run_id"] == str(UUID(int=0)):
            times_called += 1
            assert event["data"] == {
                "output": {
                    "my_key": "my value there and back again",
                    "never_called": never_called,
                }
            }
    assert times_called == 1
    times_called = 0
    async for event in app.astream_events(
        {"my_key": "my value", "never_called": never_called},
        version="v2",
        config={"run_id": UUID(int=0)},
    ):
        if event["event"] == "on_chain_end" and event["run_id"] == str(UUID(int=0)):
            times_called += 1
            assert event["data"] == {
                "output": {
                    "my_key": "my value there and back again",
                    "never_called": never_called,
                }
            }
    assert times_called == 1

    chain = app | RunnablePassthrough()

    assert await chain.ainvoke(
        {"my_key": "my value", "never_called": never_called}
    ) == {
        "my_key": "my value there and back again",
        "never_called": never_called,
    }
    assert [
        chunk
        async for chunk in chain.astream(
            {"my_key": "my value", "never_called": never_called}
        )
    ] == [
        {"inner": {"my_key": "my value there"}},
        {"side": {"my_key": "my value there and back again"}},
    ]
    times_called = 0
    async for event in chain.astream_events(
        {"my_key": "my value", "never_called": never_called},
        version="v2",
        config={"run_id": UUID(int=0)},
    ):
        if event["event"] == "on_chain_end" and event["run_id"] == str(UUID(int=0)):
            times_called += 1
            assert event["data"] == {
                "output": [
                    {"inner": {"my_key": "my value there"}},
                    {"side": {"my_key": "my value there and back again"}},
                ]
            }
    assert times_called == 1


@pytest.mark.parametrize("checkpointer_name", ALL_CHECKPOINTERS_ASYNC)
async def test_nested_graph_interrupts_parallel(
    request: pytest.FixtureRequest, checkpointer_name: str
) -> None:
    checkpointer = request.getfixturevalue(f"checkpointer_{checkpointer_name}")

    class InnerState(TypedDict):
        my_key: Annotated[str, operator.add]
        my_other_key: str

    async def inner_1(state: InnerState):
        await asyncio.sleep(0.1)
        return {"my_key": "got here", "my_other_key": state["my_key"]}

    async def inner_2(state: InnerState):
        return {
            "my_key": " and there",
            "my_other_key": state["my_key"],
        }

    inner = StateGraph(InnerState)
    inner.add_node("inner_1", inner_1)
    inner.add_node("inner_2", inner_2)
    inner.add_edge("inner_1", "inner_2")
    inner.set_entry_point("inner_1")
    inner.set_finish_point("inner_2")

    class State(TypedDict):
        my_key: Annotated[str, operator.add]

    async def outer_1(state: State):
        return {"my_key": " and parallel"}

    async def outer_2(state: State):
        return {"my_key": " and back again"}

    graph = StateGraph(State)
    graph.add_node(
        "inner",
        inner.compile(interrupt_before=["inner_2"]),
    )
    graph.add_node("outer_1", outer_1)
    graph.add_node("outer_2", outer_2)

    graph.add_edge(START, "inner")
    graph.add_edge(START, "outer_1")
    graph.add_edge(["inner", "outer_1"], "outer_2")
    graph.set_finish_point("outer_2")

    app = graph.compile(checkpointer=checkpointer)

    # test invoke w/ nested interrupt
    config = {"configurable": {"thread_id": "1"}}
    assert await app.ainvoke({"my_key": ""}, config, debug=True) == {
        "my_key": "",
    }

    assert await app.ainvoke(None, config, debug=True) == {
        "my_key": "got here and there and parallel and back again",
    }

    # below combo of assertions is asserting two things
    # - outer_1 finishes before inner interrupts (because we see its output in stream, which only happens after node finishes)
    # - the writes of outer are persisted in 1st call and used in 2nd call, ie outer isn't called again (because we dont see outer_1 output again in 2nd stream)
    # test stream updates w/ nested interrupt
    config = {"configurable": {"thread_id": "2"}}
    assert [c async for c in app.astream({"my_key": ""}, config, subgraphs=True)] == [
        # we got to parallel node first
        ((), {"outer_1": {"my_key": " and parallel"}}),
        ((AnyStr("inner:"),), {"inner_1": {"my_key": "got here", "my_other_key": ""}}),
    ]
    assert [c async for c in app.astream(None, config)] == [
        {"outer_1": {"my_key": " and parallel"}, "__metadata__": {"cached": True}},
        {"inner": {"my_key": "got here and there"}},
        {"outer_2": {"my_key": " and back again"}},
    ]

    # test stream values w/ nested interrupt
    config = {"configurable": {"thread_id": "3"}}
    assert [
        c async for c in app.astream({"my_key": ""}, config, stream_mode="values")
    ] == [
        {"my_key": ""},
    ]
    assert [c async for c in app.astream(None, config, stream_mode="values")] == [
        {"my_key": ""},
        {"my_key": "got here and there and parallel"},
        {"my_key": "got here and there and parallel and back again"},
    ]

    # # test interrupts BEFORE the parallel node
    app = graph.compile(checkpointer=checkpointer, interrupt_before=["outer_1"])
    config = {"configurable": {"thread_id": "4"}}
    assert [
        c async for c in app.astream({"my_key": ""}, config, stream_mode="values")
    ] == [
        {"my_key": ""},
    ]
    # while we're waiting for the node w/ interrupt inside to finish
    assert [c async for c in app.astream(None, config, stream_mode="values")] == [
        {"my_key": ""},
    ]
    assert [c async for c in app.astream(None, config, stream_mode="values")] == [
        {"my_key": ""},
        {"my_key": "got here and there and parallel"},
        {"my_key": "got here and there and parallel and back again"},
    ]

    # test interrupts AFTER the parallel node
    app = graph.compile(checkpointer=checkpointer, interrupt_after=["outer_1"])
    config = {"configurable": {"thread_id": "5"}}
    assert [
        c async for c in app.astream({"my_key": ""}, config, stream_mode="values")
    ] == [
        {"my_key": ""},
    ]
    assert [c async for c in app.astream(None, config, stream_mode="values")] == [
        {"my_key": ""},
        {"my_key": "got here and there and parallel"},
    ]
    assert [c async for c in app.astream(None, config, stream_mode="values")] == [
        {"my_key": "got here and there and parallel"},
        {"my_key": "got here and there and parallel and back again"},
    ]


@pytest.mark.parametrize("checkpointer_name", ALL_CHECKPOINTERS_ASYNC)
async def test_doubly_nested_graph_interrupts(
    request: pytest.FixtureRequest, checkpointer_name: str
) -> None:
    checkpointer = request.getfixturevalue(f"checkpointer_{checkpointer_name}")

    class State(TypedDict):
        my_key: str

    class ChildState(TypedDict):
        my_key: str

    class GrandChildState(TypedDict):
        my_key: str

    async def grandchild_1(state: ChildState):
        return {"my_key": state["my_key"] + " here"}

    async def grandchild_2(state: ChildState):
        return {
            "my_key": state["my_key"] + " and there",
        }

    grandchild = StateGraph(GrandChildState)
    grandchild.add_node("grandchild_1", grandchild_1)
    grandchild.add_node("grandchild_2", grandchild_2)
    grandchild.add_edge("grandchild_1", "grandchild_2")
    grandchild.set_entry_point("grandchild_1")
    grandchild.set_finish_point("grandchild_2")

    child = StateGraph(ChildState)
    child.add_node(
        "child_1",
        grandchild.compile(interrupt_before=["grandchild_2"]),
    )
    child.set_entry_point("child_1")
    child.set_finish_point("child_1")

    async def parent_1(state: State):
        return {"my_key": "hi " + state["my_key"]}

    async def parent_2(state: State):
        return {"my_key": state["my_key"] + " and back again"}

    graph = StateGraph(State)
    graph.add_node("parent_1", parent_1)
    graph.add_node("child", child.compile())
    graph.add_node("parent_2", parent_2)
    graph.set_entry_point("parent_1")
    graph.add_edge("parent_1", "child")
    graph.add_edge("child", "parent_2")
    graph.set_finish_point("parent_2")

    app = graph.compile(checkpointer=checkpointer)

    # test invoke w/ nested interrupt
    config = {"configurable": {"thread_id": "1"}}
    assert await app.ainvoke({"my_key": "my value"}, config, debug=True) == {
        "my_key": "hi my value",
    }

    assert await app.ainvoke(None, config, debug=True) == {
        "my_key": "hi my value here and there and back again",
    }

    # test stream updates w/ nested interrupt
    config = {"configurable": {"thread_id": "2"}}
    assert [c async for c in app.astream({"my_key": "my value"}, config)] == [
        {"parent_1": {"my_key": "hi my value"}},
    ]
    assert [c async for c in app.astream(None, config)] == [
        {"child": {"my_key": "hi my value here and there"}},
        {"parent_2": {"my_key": "hi my value here and there and back again"}},
    ]

    # test stream values w/ nested interrupt
    config = {"configurable": {"thread_id": "3"}}
    assert [
        c
        async for c in app.astream({"my_key": "my value"}, config, stream_mode="values")
    ] == [
        {"my_key": "my value"},
        {"my_key": "hi my value"},
    ]
    assert [c async for c in app.astream(None, config, stream_mode="values")] == [
        {"my_key": "hi my value"},
        {"my_key": "hi my value here and there"},
        {"my_key": "hi my value here and there and back again"},
    ]


@pytest.mark.parametrize("checkpointer_name", ALL_CHECKPOINTERS_ASYNC)
async def test_nested_graph_state(
    request: pytest.FixtureRequest, checkpointer_name: str
) -> None:
    checkpointer = request.getfixturevalue("checkpointer_" + checkpointer_name)

    class InnerState(TypedDict):
        my_key: str
        my_other_key: str

    def inner_1(state: InnerState):
        return {
            "my_key": state["my_key"] + " here",
            "my_other_key": state["my_key"],
        }

    def inner_2(state: InnerState):
        return {
            "my_key": state["my_key"] + " and there",
            "my_other_key": state["my_key"],
        }

    inner = StateGraph(InnerState)
    inner.add_node("inner_1", inner_1)
    inner.add_node("inner_2", inner_2)
    inner.add_edge("inner_1", "inner_2")
    inner.set_entry_point("inner_1")
    inner.set_finish_point("inner_2")

    class State(TypedDict):
        my_key: str
        other_parent_key: str

    def outer_1(state: State):
        return {"my_key": "hi " + state["my_key"]}

    def outer_2(state: State):
        return {"my_key": state["my_key"] + " and back again"}

    graph = StateGraph(State)
    graph.add_node("outer_1", outer_1)
    graph.add_node(
        "inner",
        inner.compile(interrupt_before=["inner_2"]),
    )
    graph.add_node("outer_2", outer_2)
    graph.set_entry_point("outer_1")
    graph.add_edge("outer_1", "inner")
    graph.add_edge("inner", "outer_2")
    graph.set_finish_point("outer_2")

    app = graph.compile(checkpointer=checkpointer)

    config = {"configurable": {"thread_id": "1"}}
    await app.ainvoke({"my_key": "my value"}, config, debug=True)
    # test state w/ nested subgraph state (right after interrupt)
    # first get_state without subgraph state
    assert await app.aget_state(config) == StateSnapshot(
        values={"my_key": "hi my value"},
        tasks=(
            PregelTask(
                AnyStr(),
                "inner",
                state={"configurable": {"thread_id": "1", "checkpoint_ns": AnyStr()}},
            ),
        ),
        next=("inner",),
        config={
            "configurable": {
                "thread_id": "1",
                "checkpoint_ns": "",
                "checkpoint_id": AnyStr(),
            }
        },
        metadata={
            "parents": {},
            "source": "loop",
            "writes": {"outer_1": {"my_key": "hi my value"}},
            "step": 1,
        },
        created_at=AnyStr(),
        parent_config={
            "configurable": {
                "thread_id": "1",
                "checkpoint_ns": "",
                "checkpoint_id": AnyStr(),
            }
        },
    )
    # now, get_state with subgraphs state
    assert await app.aget_state(config, subgraphs=True) == StateSnapshot(
        values={"my_key": "hi my value"},
        tasks=(
            PregelTask(
                AnyStr(),
                "inner",
                state=StateSnapshot(
                    values={
                        "my_key": "hi my value here",
                        "my_other_key": "hi my value",
                    },
                    tasks=(
                        PregelTask(
                            AnyStr(),
                            name="inner_2",
                            error=None,
                        ),
                    ),
                    next=("inner_2",),
                    config={
                        "configurable": {
                            "thread_id": "1",
                            "checkpoint_ns": AnyStr("inner:"),
                            "checkpoint_id": AnyStr(),
                            "checkpoint_map": AnyDict(
                                {"": AnyStr(), AnyStr("child:"): AnyStr()}
                            ),
                        }
                    },
                    metadata={
                        "parents": {
                            "": AnyStr(),
                        },
                        "source": "loop",
                        "writes": {
                            "inner_1": {
                                "my_key": "hi my value here",
                                "my_other_key": "hi my value",
                            }
                        },
                        "step": 1,
                    },
                    created_at=AnyStr(),
                    parent_config={
                        "configurable": {
                            "thread_id": "1",
                            "checkpoint_ns": AnyStr("inner:"),
                            "checkpoint_id": AnyStr(),
                        }
                    },
                ),
            ),
        ),
        next=("inner",),
        config={
            "configurable": {
                "thread_id": "1",
                "checkpoint_ns": "",
                "checkpoint_id": AnyStr(),
            }
        },
        metadata={
            "parents": {},
            "source": "loop",
            "writes": {"outer_1": {"my_key": "hi my value"}},
            "step": 1,
        },
        created_at=AnyStr(),
        parent_config={
            "configurable": {
                "thread_id": "1",
                "checkpoint_ns": "",
                "checkpoint_id": AnyStr(),
            }
        },
    )
    # get_state_history returns outer graph checkpoints
    history = [c async for c in app.aget_state_history(config)]
    assert history == [
        StateSnapshot(
            values={"my_key": "hi my value"},
            tasks=(
                PregelTask(
                    AnyStr(),
                    "inner",
                    state={
                        "configurable": {
                            "thread_id": "1",
                            "checkpoint_ns": AnyStr("inner:"),
                        }
                    },
                ),
            ),
            next=("inner",),
            config={
                "configurable": {
                    "thread_id": "1",
                    "checkpoint_ns": "",
                    "checkpoint_id": AnyStr(),
                }
            },
            metadata={
                "parents": {},
                "source": "loop",
                "writes": {"outer_1": {"my_key": "hi my value"}},
                "step": 1,
            },
            created_at=AnyStr(),
            parent_config={
                "configurable": {
                    "thread_id": "1",
                    "checkpoint_ns": "",
                    "checkpoint_id": AnyStr(),
                }
            },
        ),
        StateSnapshot(
            values={"my_key": "my value"},
            tasks=(PregelTask(AnyStr(), "outer_1"),),
            next=("outer_1",),
            config={
                "configurable": {
                    "thread_id": "1",
                    "checkpoint_ns": "",
                    "checkpoint_id": AnyStr(),
                }
            },
            metadata={
                "parents": {},
                "source": "loop",
                "writes": None,
                "step": 0,
            },
            created_at=AnyStr(),
            parent_config={
                "configurable": {
                    "thread_id": "1",
                    "checkpoint_ns": "",
                    "checkpoint_id": AnyStr(),
                }
            },
        ),
        StateSnapshot(
            values={},
            tasks=(PregelTask(AnyStr(), "__start__"),),
            next=("__start__",),
            config={
                "configurable": {
                    "thread_id": "1",
                    "checkpoint_ns": "",
                    "checkpoint_id": AnyStr(),
                }
            },
            metadata={
                "parents": {},
                "source": "input",
                "writes": {"__start__": {"my_key": "my value"}},
                "step": -1,
            },
            created_at=AnyStr(),
            parent_config=None,
        ),
    ]
    # get_state_history for a subgraph returns its checkpoints
    child_history = [c async for c in app.aget_state_history(history[0].tasks[0].state)]
    assert child_history == [
        StateSnapshot(
            values={"my_key": "hi my value here", "my_other_key": "hi my value"},
            next=("inner_2",),
            config={
                "configurable": {
                    "thread_id": "1",
                    "checkpoint_ns": AnyStr("inner:"),
                    "checkpoint_id": AnyStr(),
                    "checkpoint_map": AnyDict(
                        {"": AnyStr(), AnyStr("inner:"): AnyStr()}
                    ),
                }
            },
            metadata={
                "source": "loop",
                "writes": {
                    "inner_1": {
                        "my_key": "hi my value here",
                        "my_other_key": "hi my value",
                    }
                },
                "step": 1,
                "parents": {"": AnyStr()},
            },
            created_at=AnyStr(),
            parent_config={
                "configurable": {
                    "thread_id": "1",
                    "checkpoint_ns": AnyStr("inner:"),
                    "checkpoint_id": AnyStr(),
                }
            },
            tasks=(PregelTask(id=AnyStr(), name="inner_2"),),
        ),
        StateSnapshot(
            values={"my_key": "hi my value"},
            next=("inner_1",),
            config={
                "configurable": {
                    "thread_id": "1",
                    "checkpoint_ns": AnyStr("inner:"),
                    "checkpoint_id": AnyStr(),
                    "checkpoint_map": AnyDict(
                        {"": AnyStr(), AnyStr("inner:"): AnyStr()}
                    ),
                }
            },
            metadata={
                "source": "loop",
                "writes": None,
                "step": 0,
                "parents": {"": AnyStr()},
            },
            created_at=AnyStr(),
            parent_config={
                "configurable": {
                    "thread_id": "1",
                    "checkpoint_ns": AnyStr("inner:"),
                    "checkpoint_id": AnyStr(),
                }
            },
            tasks=(PregelTask(id=AnyStr(), name="inner_1"),),
        ),
        StateSnapshot(
            values={},
            next=("__start__",),
            config={
                "configurable": {
                    "thread_id": "1",
                    "checkpoint_ns": AnyStr("inner:"),
                    "checkpoint_id": AnyStr(),
                    "checkpoint_map": AnyDict(
                        {"": AnyStr(), AnyStr("inner:"): AnyStr()}
                    ),
                }
            },
            metadata={
                "source": "input",
                "writes": {"__start__": {"my_key": "hi my value"}},
                "step": -1,
                "parents": {"": AnyStr()},
            },
            created_at=AnyStr(),
            parent_config=None,
            tasks=(PregelTask(id=AnyStr(), name="__start__"),),
        ),
    ]

    # resume
    await app.ainvoke(None, config, debug=True)
    # test state w/ nested subgraph state (after resuming from interrupt)
    assert await app.aget_state(config) == StateSnapshot(
        values={"my_key": "hi my value here and there and back again"},
        tasks=(),
        next=(),
        config={
            "configurable": {
                "thread_id": "1",
                "checkpoint_ns": "",
                "checkpoint_id": AnyStr(),
            }
        },
        metadata={
            "parents": {},
            "source": "loop",
            "writes": {
                "outer_2": {"my_key": "hi my value here and there and back again"}
            },
            "step": 3,
        },
        created_at=AnyStr(),
        parent_config={
            "configurable": {
                "thread_id": "1",
                "checkpoint_ns": "",
                "checkpoint_id": AnyStr(),
            }
        },
    )
    # test full history at the end
    actual_history = [c async for c in app.aget_state_history(config)]
    expected_history = [
        StateSnapshot(
            values={"my_key": "hi my value here and there and back again"},
            tasks=(),
            next=(),
            config={
                "configurable": {
                    "thread_id": "1",
                    "checkpoint_ns": "",
                    "checkpoint_id": AnyStr(),
                }
            },
            metadata={
                "parents": {},
                "source": "loop",
                "writes": {
                    "outer_2": {"my_key": "hi my value here and there and back again"}
                },
                "step": 3,
            },
            created_at=AnyStr(),
            parent_config={
                "configurable": {
                    "thread_id": "1",
                    "checkpoint_ns": "",
                    "checkpoint_id": AnyStr(),
                }
            },
        ),
        StateSnapshot(
            values={"my_key": "hi my value here and there"},
            tasks=(PregelTask(AnyStr(), "outer_2"),),
            next=("outer_2",),
            config={
                "configurable": {
                    "thread_id": "1",
                    "checkpoint_ns": "",
                    "checkpoint_id": AnyStr(),
                }
            },
            metadata={
                "parents": {},
                "source": "loop",
                "writes": {"inner": {"my_key": "hi my value here and there"}},
                "step": 2,
            },
            created_at=AnyStr(),
            parent_config={
                "configurable": {
                    "thread_id": "1",
                    "checkpoint_ns": "",
                    "checkpoint_id": AnyStr(),
                }
            },
        ),
        StateSnapshot(
            values={"my_key": "hi my value"},
            tasks=(
                PregelTask(
                    AnyStr(),
                    "inner",
                    state={
                        "configurable": {"thread_id": "1", "checkpoint_ns": AnyStr()}
                    },
                ),
            ),
            next=("inner",),
            config={
                "configurable": {
                    "thread_id": "1",
                    "checkpoint_ns": "",
                    "checkpoint_id": AnyStr(),
                }
            },
            metadata={
                "parents": {},
                "source": "loop",
                "writes": {"outer_1": {"my_key": "hi my value"}},
                "step": 1,
            },
            created_at=AnyStr(),
            parent_config={
                "configurable": {
                    "thread_id": "1",
                    "checkpoint_ns": "",
                    "checkpoint_id": AnyStr(),
                }
            },
        ),
        StateSnapshot(
            values={"my_key": "my value"},
            tasks=(PregelTask(AnyStr(), "outer_1"),),
            next=("outer_1",),
            config={
                "configurable": {
                    "thread_id": "1",
                    "checkpoint_ns": "",
                    "checkpoint_id": AnyStr(),
                }
            },
            metadata={
                "parents": {},
                "source": "loop",
                "writes": None,
                "step": 0,
            },
            created_at=AnyStr(),
            parent_config={
                "configurable": {
                    "thread_id": "1",
                    "checkpoint_ns": "",
                    "checkpoint_id": AnyStr(),
                }
            },
        ),
        StateSnapshot(
            values={},
            tasks=(PregelTask(AnyStr(), "__start__"),),
            next=("__start__",),
            config={
                "configurable": {
                    "thread_id": "1",
                    "checkpoint_ns": "",
                    "checkpoint_id": AnyStr(),
                }
            },
            metadata={
                "parents": {},
                "source": "input",
                "writes": {"__start__": {"my_key": "my value"}},
                "step": -1,
            },
            created_at=AnyStr(),
            parent_config=None,
        ),
    ]
    assert actual_history == expected_history
    # test looking up parent state by checkpoint ID
    for actual_snapshot, expected_snapshot in zip(actual_history, expected_history):
        assert await app.aget_state(actual_snapshot.config) == expected_snapshot


@pytest.mark.parametrize("checkpointer_name", ALL_CHECKPOINTERS_ASYNC)
async def test_doubly_nested_graph_state(
    request: pytest.FixtureRequest, checkpointer_name: str
) -> None:
    checkpointer = request.getfixturevalue("checkpointer_" + checkpointer_name)

    class State(TypedDict):
        my_key: str

    class ChildState(TypedDict):
        my_key: str

    class GrandChildState(TypedDict):
        my_key: str

    def grandchild_1(state: ChildState):
        return {"my_key": state["my_key"] + " here"}

    def grandchild_2(state: ChildState):
        return {
            "my_key": state["my_key"] + " and there",
        }

    grandchild = StateGraph(GrandChildState)
    grandchild.add_node("grandchild_1", grandchild_1)
    grandchild.add_node("grandchild_2", grandchild_2)
    grandchild.add_edge("grandchild_1", "grandchild_2")
    grandchild.set_entry_point("grandchild_1")
    grandchild.set_finish_point("grandchild_2")

    child = StateGraph(ChildState)
    child.add_node(
        "child_1",
        grandchild.compile(interrupt_before=["grandchild_2"]),
    )
    child.set_entry_point("child_1")
    child.set_finish_point("child_1")

    def parent_1(state: State):
        return {"my_key": "hi " + state["my_key"]}

    def parent_2(state: State):
        return {"my_key": state["my_key"] + " and back again"}

    graph = StateGraph(State)
    graph.add_node("parent_1", parent_1)
    graph.add_node("child", child.compile())
    graph.add_node("parent_2", parent_2)
    graph.set_entry_point("parent_1")
    graph.add_edge("parent_1", "child")
    graph.add_edge("child", "parent_2")
    graph.set_finish_point("parent_2")

    app = graph.compile(checkpointer=checkpointer)

    # test invoke w/ nested interrupt
    config = {"configurable": {"thread_id": "1"}}
    assert [
        c async for c in app.astream({"my_key": "my value"}, config, subgraphs=True)
    ] == [
        ((), {"parent_1": {"my_key": "hi my value"}}),
        (
            (AnyStr("child:"), AnyStr("child_1:")),
            {"grandchild_1": {"my_key": "hi my value here"}},
        ),
    ]
    # get state without subgraphs
    outer_state = await app.aget_state(config)
    assert outer_state == StateSnapshot(
        values={"my_key": "hi my value"},
        tasks=(
            PregelTask(
                AnyStr(),
                "child",
                state={
                    "configurable": {
                        "thread_id": "1",
                        "checkpoint_ns": AnyStr("child"),
                    }
                },
            ),
        ),
        next=("child",),
        config={
            "configurable": {
                "thread_id": "1",
                "checkpoint_ns": "",
                "checkpoint_id": AnyStr(),
            }
        },
        metadata={
            "parents": {},
            "source": "loop",
            "writes": {"parent_1": {"my_key": "hi my value"}},
            "step": 1,
        },
        created_at=AnyStr(),
        parent_config={
            "configurable": {
                "thread_id": "1",
                "checkpoint_ns": "",
                "checkpoint_id": AnyStr(),
            }
        },
    )
    child_state = await app.aget_state(outer_state.tasks[0].state)
    assert (
        child_state.tasks[0]
        == StateSnapshot(
            values={"my_key": "hi my value"},
            tasks=(
                PregelTask(
                    AnyStr(),
                    "child_1",
                    state={
                        "configurable": {
                            "thread_id": "1",
                            "checkpoint_ns": AnyStr(),
                        }
                    },
                ),
            ),
            next=("child_1",),
            config={
                "configurable": {
                    "thread_id": "1",
                    "checkpoint_ns": AnyStr("child:"),
                    "checkpoint_id": AnyStr(),
                    "checkpoint_map": AnyDict(
                        {"": AnyStr(), AnyStr("child:"): AnyStr()}
                    ),
                }
            },
            metadata={
                "parents": {"": AnyStr()},
                "source": "loop",
                "writes": None,
                "step": 0,
            },
            created_at=AnyStr(),
            parent_config={
                "configurable": {
                    "thread_id": "1",
                    "checkpoint_ns": AnyStr("child:"),
                    "checkpoint_id": AnyStr(),
                }
            },
        ).tasks[0]
    )
    grandchild_state = await app.aget_state(child_state.tasks[0].state)
    assert grandchild_state == StateSnapshot(
        values={"my_key": "hi my value here"},
        tasks=(
            PregelTask(
                AnyStr(),
                "grandchild_2",
            ),
        ),
        next=("grandchild_2",),
        config={
            "configurable": {
                "thread_id": "1",
                "checkpoint_ns": AnyStr(),
                "checkpoint_id": AnyStr(),
                "checkpoint_map": AnyDict(
                    {
                        "": AnyStr(),
                        AnyStr("child:"): AnyStr(),
                        AnyStr(re.compile(r"child:.+|child1:")): AnyStr(),
                    }
                ),
            }
        },
        metadata={
            "parents": AnyDict(
                {
                    "": AnyStr(),
                    AnyStr("child:"): AnyStr(),
                }
            ),
            "source": "loop",
            "writes": {"grandchild_1": {"my_key": "hi my value here"}},
            "step": 1,
        },
        created_at=AnyStr(),
        parent_config={
            "configurable": {
                "thread_id": "1",
                "checkpoint_ns": AnyStr(),
                "checkpoint_id": AnyStr(),
            }
        },
    )
    # get state with subgraphs
    assert await app.aget_state(config, subgraphs=True) == StateSnapshot(
        values={"my_key": "hi my value"},
        tasks=(
            PregelTask(
                AnyStr(),
                "child",
                state=StateSnapshot(
                    values={"my_key": "hi my value"},
                    tasks=(
                        PregelTask(
                            AnyStr(),
                            "child_1",
                            state=StateSnapshot(
                                values={"my_key": "hi my value here"},
                                tasks=(
                                    PregelTask(
                                        AnyStr(),
                                        "grandchild_2",
                                    ),
                                ),
                                next=("grandchild_2",),
                                config={
                                    "configurable": {
                                        "thread_id": "1",
                                        "checkpoint_ns": AnyStr(),
                                        "checkpoint_id": AnyStr(),
                                        "checkpoint_map": AnyDict(
                                            {
                                                "": AnyStr(),
                                                AnyStr("child:"): AnyStr(),
                                                AnyStr(
                                                    re.compile(r"child:.+|child1:")
                                                ): AnyStr(),
                                            }
                                        ),
                                    }
                                },
                                metadata={
                                    "parents": AnyDict(
                                        {
                                            "": AnyStr(),
                                            AnyStr("child:"): AnyStr(),
                                        }
                                    ),
                                    "source": "loop",
                                    "writes": {
                                        "grandchild_1": {"my_key": "hi my value here"}
                                    },
                                    "step": 1,
                                },
                                created_at=AnyStr(),
                                parent_config={
                                    "configurable": {
                                        "thread_id": "1",
                                        "checkpoint_ns": AnyStr(),
                                        "checkpoint_id": AnyStr(),
                                    }
                                },
                            ),
                        ),
                    ),
                    next=("child_1",),
                    config={
                        "configurable": {
                            "thread_id": "1",
                            "checkpoint_ns": AnyStr("child:"),
                            "checkpoint_id": AnyStr(),
                            "checkpoint_map": AnyDict(
                                {"": AnyStr(), AnyStr("child:"): AnyStr()}
                            ),
                        }
                    },
                    metadata={
                        "parents": {"": AnyStr()},
                        "source": "loop",
                        "writes": None,
                        "step": 0,
                    },
                    created_at=AnyStr(),
                    parent_config={
                        "configurable": {
                            "thread_id": "1",
                            "checkpoint_ns": AnyStr("child:"),
                            "checkpoint_id": AnyStr(),
                        }
                    },
                ),
            ),
        ),
        next=("child",),
        config={
            "configurable": {
                "thread_id": "1",
                "checkpoint_ns": "",
                "checkpoint_id": AnyStr(),
            }
        },
        metadata={
            "parents": {},
            "source": "loop",
            "writes": {"parent_1": {"my_key": "hi my value"}},
            "step": 1,
        },
        created_at=AnyStr(),
        parent_config={
            "configurable": {
                "thread_id": "1",
                "checkpoint_ns": "",
                "checkpoint_id": AnyStr(),
            }
        },
    )
    # resume
    assert [c async for c in app.astream(None, config, subgraphs=True)] == [
        (
            (AnyStr("child:"), AnyStr("child_1:")),
            {"grandchild_2": {"my_key": "hi my value here and there"}},
        ),
        ((AnyStr("child:"),), {"child_1": {"my_key": "hi my value here and there"}}),
        ((), {"child": {"my_key": "hi my value here and there"}}),
        ((), {"parent_2": {"my_key": "hi my value here and there and back again"}}),
    ]
    # get state with and without subgraphs
    assert (
        await app.aget_state(config)
        == await app.aget_state(config, subgraphs=True)
        == StateSnapshot(
            values={"my_key": "hi my value here and there and back again"},
            tasks=(),
            next=(),
            config={
                "configurable": {
                    "thread_id": "1",
                    "checkpoint_ns": "",
                    "checkpoint_id": AnyStr(),
                }
            },
            metadata={
                "parents": {},
                "source": "loop",
                "writes": {
                    "parent_2": {"my_key": "hi my value here and there and back again"}
                },
                "step": 3,
            },
            created_at=AnyStr(),
            parent_config={
                "configurable": {
                    "thread_id": "1",
                    "checkpoint_ns": "",
                    "checkpoint_id": AnyStr(),
                }
            },
        )
    )
    # get outer graph history
    outer_history = [c async for c in app.aget_state_history(config)]
    assert (
        outer_history[0]
        == [
            StateSnapshot(
                values={"my_key": "hi my value here and there and back again"},
                tasks=(),
                next=(),
                config={
                    "configurable": {
                        "thread_id": "1",
                        "checkpoint_ns": "",
                        "checkpoint_id": AnyStr(),
                    }
                },
                metadata={
                    "parents": {},
                    "source": "loop",
                    "writes": {
                        "parent_2": {
                            "my_key": "hi my value here and there and back again"
                        }
                    },
                    "step": 3,
                },
                created_at=AnyStr(),
                parent_config={
                    "configurable": {
                        "thread_id": "1",
                        "checkpoint_ns": "",
                        "checkpoint_id": AnyStr(),
                    }
                },
            ),
            StateSnapshot(
                values={"my_key": "hi my value here and there"},
                next=("parent_2",),
                config={
                    "configurable": {
                        "thread_id": "1",
                        "checkpoint_ns": "",
                        "checkpoint_id": AnyStr(),
                    }
                },
                metadata={
                    "parents": {},
                    "source": "loop",
                    "writes": {"child": {"my_key": "hi my value here and there"}},
                    "step": 2,
                },
                created_at=AnyStr(),
                parent_config={
                    "configurable": {
                        "thread_id": "1",
                        "checkpoint_ns": "",
                        "checkpoint_id": AnyStr(),
                    }
                },
                tasks=(PregelTask(id=AnyStr(), name="parent_2"),),
            ),
            StateSnapshot(
                values={"my_key": "hi my value"},
                tasks=(
                    PregelTask(
                        AnyStr(),
                        "child",
                        state={
                            "configurable": {
                                "thread_id": "1",
                                "checkpoint_ns": AnyStr("child"),
                            }
                        },
                    ),
                ),
                next=("child",),
                config={
                    "configurable": {
                        "thread_id": "1",
                        "checkpoint_ns": "",
                        "checkpoint_id": AnyStr(),
                    }
                },
                metadata={
                    "parents": {},
                    "source": "loop",
                    "writes": {"parent_1": {"my_key": "hi my value"}},
                    "step": 1,
                },
                created_at=AnyStr(),
                parent_config={
                    "configurable": {
                        "thread_id": "1",
                        "checkpoint_ns": "",
                        "checkpoint_id": AnyStr(),
                    }
                },
            ),
            StateSnapshot(
                values={"my_key": "my value"},
                next=("parent_1",),
                config={
                    "configurable": {
                        "thread_id": "1",
                        "checkpoint_ns": "",
                        "checkpoint_id": AnyStr(),
                    }
                },
                metadata={
                    "parents": {},
                    "source": "loop",
                    "writes": None,
                    "step": 0,
                },
                created_at=AnyStr(),
                parent_config={
                    "configurable": {
                        "thread_id": "1",
                        "checkpoint_ns": "",
                        "checkpoint_id": AnyStr(),
                    }
                },
                tasks=(PregelTask(id=AnyStr(), name="parent_1"),),
            ),
            StateSnapshot(
                values={},
                next=("__start__",),
                config={
                    "configurable": {
                        "thread_id": "1",
                        "checkpoint_ns": "",
                        "checkpoint_id": AnyStr(),
                    }
                },
                metadata={
                    "parents": {},
                    "source": "input",
                    "writes": {"my_key": "my value"},
                    "step": -1,
                },
                created_at=AnyStr(),
                parent_config=None,
                tasks=(PregelTask(id=AnyStr(), name="__start__"),),
            ),
        ][0]
    )
    # get child graph history
    child_history = [
        c async for c in app.aget_state_history(outer_history[2].tasks[0].state)
    ]
    assert child_history == [
        StateSnapshot(
            values={"my_key": "hi my value here and there"},
            next=(),
            config={
                "configurable": {
                    "thread_id": "1",
                    "checkpoint_ns": AnyStr("child:"),
                    "checkpoint_id": AnyStr(),
                    "checkpoint_map": AnyDict(
                        {"": AnyStr(), AnyStr("child:"): AnyStr()}
                    ),
                }
            },
            metadata={
                "source": "loop",
                "writes": {"child_1": {"my_key": "hi my value here and there"}},
                "step": 1,
                "parents": {"": AnyStr()},
            },
            created_at=AnyStr(),
            parent_config={
                "configurable": {
                    "thread_id": "1",
                    "checkpoint_ns": AnyStr("child:"),
                    "checkpoint_id": AnyStr(),
                }
            },
            tasks=(),
        ),
        StateSnapshot(
            values={"my_key": "hi my value"},
            next=("child_1",),
            config={
                "configurable": {
                    "thread_id": "1",
                    "checkpoint_ns": AnyStr("child:"),
                    "checkpoint_id": AnyStr(),
                    "checkpoint_map": AnyDict(
                        {"": AnyStr(), AnyStr("child:"): AnyStr()}
                    ),
                }
            },
            metadata={
                "source": "loop",
                "writes": None,
                "step": 0,
                "parents": {"": AnyStr()},
            },
            created_at=AnyStr(),
            parent_config={
                "configurable": {
                    "thread_id": "1",
                    "checkpoint_ns": AnyStr("child:"),
                    "checkpoint_id": AnyStr(),
                }
            },
            tasks=(
                PregelTask(
                    id=AnyStr(),
                    name="child_1",
                    state={
                        "configurable": {
                            "thread_id": "1",
                            "checkpoint_ns": AnyStr("child:"),
                        }
                    },
                ),
            ),
        ),
        StateSnapshot(
            values={},
            next=("__start__",),
            config={
                "configurable": {
                    "thread_id": "1",
                    "checkpoint_ns": AnyStr("child:"),
                    "checkpoint_id": AnyStr(),
                    "checkpoint_map": AnyDict(
                        {"": AnyStr(), AnyStr("child:"): AnyStr()}
                    ),
                }
            },
            metadata={
                "source": "input",
                "writes": {"__start__": {"my_key": "hi my value"}},
                "step": -1,
                "parents": {"": AnyStr()},
            },
            created_at=AnyStr(),
            parent_config=None,
            tasks=(PregelTask(id=AnyStr(), name="__start__"),),
        ),
    ]
    # get grandchild graph history
    grandchild_history = [
        c async for c in app.aget_state_history(child_history[1].tasks[0].state)
    ]
    assert grandchild_history == [
        StateSnapshot(
            values={"my_key": "hi my value here and there"},
            next=(),
            config={
                "configurable": {
                    "thread_id": "1",
                    "checkpoint_ns": AnyStr(),
                    "checkpoint_id": AnyStr(),
                    "checkpoint_map": AnyDict(
                        {
                            "": AnyStr(),
                            AnyStr("child:"): AnyStr(),
                            AnyStr(re.compile(r"child:.+|child1:")): AnyStr(),
                        }
                    ),
                }
            },
            metadata={
                "source": "loop",
                "writes": {"grandchild_2": {"my_key": "hi my value here and there"}},
                "step": 2,
                "parents": AnyDict(
                    {
                        "": AnyStr(),
                        AnyStr("child:"): AnyStr(),
                    }
                ),
            },
            created_at=AnyStr(),
            parent_config={
                "configurable": {
                    "thread_id": "1",
                    "checkpoint_ns": AnyStr(),
                    "checkpoint_id": AnyStr(),
                }
            },
            tasks=(),
        ),
        StateSnapshot(
            values={"my_key": "hi my value here"},
            next=("grandchild_2",),
            config={
                "configurable": {
                    "thread_id": "1",
                    "checkpoint_ns": AnyStr(),
                    "checkpoint_id": AnyStr(),
                    "checkpoint_map": AnyDict(
                        {
                            "": AnyStr(),
                            AnyStr("child:"): AnyStr(),
                            AnyStr(re.compile(r"child:.+|child1:")): AnyStr(),
                        }
                    ),
                }
            },
            metadata={
                "source": "loop",
                "writes": {"grandchild_1": {"my_key": "hi my value here"}},
                "step": 1,
                "parents": AnyDict(
                    {
                        "": AnyStr(),
                        AnyStr("child:"): AnyStr(),
                    }
                ),
            },
            created_at=AnyStr(),
            parent_config={
                "configurable": {
                    "thread_id": "1",
                    "checkpoint_ns": AnyStr(),
                    "checkpoint_id": AnyStr(),
                }
            },
            tasks=(PregelTask(id=AnyStr(), name="grandchild_2"),),
        ),
        StateSnapshot(
            values={"my_key": "hi my value"},
            next=("grandchild_1",),
            config={
                "configurable": {
                    "thread_id": "1",
                    "checkpoint_ns": AnyStr(),
                    "checkpoint_id": AnyStr(),
                    "checkpoint_map": AnyDict(
                        {
                            "": AnyStr(),
                            AnyStr("child:"): AnyStr(),
                            AnyStr(re.compile(r"child:.+|child1:")): AnyStr(),
                        }
                    ),
                }
            },
            metadata={
                "source": "loop",
                "writes": None,
                "step": 0,
                "parents": AnyDict(
                    {
                        "": AnyStr(),
                        AnyStr("child:"): AnyStr(),
                    }
                ),
            },
            created_at=AnyStr(),
            parent_config={
                "configurable": {
                    "thread_id": "1",
                    "checkpoint_ns": AnyStr(),
                    "checkpoint_id": AnyStr(),
                }
            },
            tasks=(PregelTask(id=AnyStr(), name="grandchild_1"),),
        ),
        StateSnapshot(
            values={},
            next=("__start__",),
            config={
                "configurable": {
                    "thread_id": "1",
                    "checkpoint_ns": AnyStr(),
                    "checkpoint_id": AnyStr(),
                    "checkpoint_map": AnyDict(
                        {
                            "": AnyStr(),
                            AnyStr("child:"): AnyStr(),
                            AnyStr(re.compile(r"child:.+|child1:")): AnyStr(),
                        }
                    ),
                }
            },
            metadata={
                "source": "input",
                "writes": {"__start__": {"my_key": "hi my value"}},
                "step": -1,
                "parents": AnyDict(
                    {
                        "": AnyStr(),
                        AnyStr("child:"): AnyStr(),
                    }
                ),
            },
            created_at=AnyStr(),
            parent_config=None,
            tasks=(PregelTask(id=AnyStr(), name="__start__"),),
        ),
    ]

    # replay grandchild checkpoint
    assert [
        c async for c in app.astream(None, grandchild_history[2].config, subgraphs=True)
    ] == [
        (
            (AnyStr("child:"), AnyStr("child_1:")),
            {"grandchild_1": {"my_key": "hi my value here"}},
        )
    ]


@pytest.mark.parametrize("checkpointer_name", ALL_CHECKPOINTERS_ASYNC)
async def test_send_to_nested_graphs(
    request: pytest.FixtureRequest, checkpointer_name: str
) -> None:
    checkpointer = request.getfixturevalue("checkpointer_" + checkpointer_name)

    class OverallState(TypedDict):
        subjects: list[str]
        jokes: Annotated[list[str], operator.add]

    async def continue_to_jokes(state: OverallState):
        return [Send("generate_joke", {"subject": s}) for s in state["subjects"]]

    class JokeState(TypedDict):
        subject: str

    async def edit(state: JokeState):
        subject = state["subject"]
        return {"subject": f"{subject} - hohoho"}

    # subgraph
    subgraph = StateGraph(input=JokeState, output=OverallState)
    subgraph.add_node("edit", edit)
    subgraph.add_node(
        "generate", lambda state: {"jokes": [f"Joke about {state['subject']}"]}
    )
    subgraph.set_entry_point("edit")
    subgraph.add_edge("edit", "generate")
    subgraph.set_finish_point("generate")

    # parent graph
    builder = StateGraph(OverallState)
    builder.add_node(
        "generate_joke",
        subgraph.compile(interrupt_before=["generate"]),
    )
    builder.add_conditional_edges(START, continue_to_jokes)
    builder.add_edge("generate_joke", END)

    graph = builder.compile(checkpointer=checkpointer)
    config = {"configurable": {"thread_id": "1"}}

    # invoke and pause at nested interrupt
    assert await graph.ainvoke({"subjects": ["cats", "dogs"]}, config=config) == {
        "subjects": ["cats", "dogs"],
        "jokes": [],
    }
    # check state
    outer_state = await graph.aget_state(config)

    assert outer_state == StateSnapshot(
        values={"subjects": ["cats", "dogs"], "jokes": []},
        tasks=(
            PregelTask(
                AnyStr(),
                "generate_joke",
                state={
                    "configurable": {
                        "thread_id": "1",
                        "checkpoint_ns": AnyStr("generate_joke:"),
                    }
                },
            ),
            PregelTask(
                AnyStr(),
                "generate_joke",
                state={
                    "configurable": {
                        "thread_id": "1",
                        "checkpoint_ns": AnyStr("generate_joke:"),
                    }
                },
            ),
        ),
        next=("generate_joke", "generate_joke"),
        config={
            "configurable": {
                "thread_id": "1",
                "checkpoint_ns": "",
                "checkpoint_id": AnyStr(),
            }
        },
        metadata={"parents": {}, "source": "loop", "writes": None, "step": 0},
        created_at=AnyStr(),
        parent_config={
            "configurable": {
                "thread_id": "1",
                "checkpoint_ns": "",
                "checkpoint_id": AnyStr(),
            }
        },
    )

    # update state of dogs joke graph
    await graph.aupdate_state(
        outer_state.tasks[1].state, {"subject": "turtles - hohoho"}
    )

    # continue past interrupt
    assert await graph.ainvoke(None, config=config) == {
        "subjects": ["cats", "dogs"],
        "jokes": ["Joke about cats - hohoho", "Joke about turtles - hohoho"],
    }

    actual_snapshot = await graph.aget_state(config)
    expected_snapshot = StateSnapshot(
        values={
            "subjects": ["cats", "dogs"],
            "jokes": ["Joke about cats - hohoho", "Joke about turtles - hohoho"],
        },
        tasks=(),
        next=(),
        config={
            "configurable": {
                "thread_id": "1",
                "checkpoint_ns": "",
                "checkpoint_id": AnyStr(),
            }
        },
        metadata={
            "parents": {},
            "source": "loop",
            "writes": {
                "generate_joke": [
                    {"jokes": ["Joke about cats - hohoho"]},
                    {"jokes": ["Joke about turtles - hohoho"]},
                ]
            },
            "step": 1,
        },
        created_at=AnyStr(),
        parent_config={
            "configurable": {
                "thread_id": "1",
                "checkpoint_ns": "",
                "checkpoint_id": AnyStr(),
            }
        },
    )
    assert actual_snapshot == expected_snapshot

    # test full history
    actual_history = [c async for c in graph.aget_state_history(config)]
    expected_history = [
        StateSnapshot(
            values={
                "subjects": ["cats", "dogs"],
                "jokes": ["Joke about cats - hohoho", "Joke about turtles - hohoho"],
            },
            tasks=(),
            next=(),
            config={
                "configurable": {
                    "thread_id": "1",
                    "checkpoint_ns": "",
                    "checkpoint_id": AnyStr(),
                }
            },
            metadata={
                "parents": {},
                "source": "loop",
                "writes": {
                    "generate_joke": [
                        {"jokes": ["Joke about cats - hohoho"]},
                        {"jokes": ["Joke about turtles - hohoho"]},
                    ]
                },
                "step": 1,
            },
            created_at=AnyStr(),
            parent_config={
                "configurable": {
                    "thread_id": "1",
                    "checkpoint_ns": "",
                    "checkpoint_id": AnyStr(),
                }
            },
        ),
        StateSnapshot(
            values={"subjects": ["cats", "dogs"], "jokes": []},
            next=("generate_joke", "generate_joke"),
            tasks=(
                PregelTask(
                    AnyStr(),
                    "generate_joke",
                    state={
                        "configurable": {
                            "thread_id": "1",
                            "checkpoint_ns": AnyStr("generate_joke:"),
                        }
                    },
                ),
                PregelTask(
                    AnyStr(),
                    "generate_joke",
                    state={
                        "configurable": {
                            "thread_id": "1",
                            "checkpoint_ns": AnyStr("generate_joke:"),
                        }
                    },
                ),
            ),
            config={
                "configurable": {
                    "thread_id": "1",
                    "checkpoint_ns": "",
                    "checkpoint_id": AnyStr(),
                }
            },
            metadata={"parents": {}, "source": "loop", "writes": None, "step": 0},
            created_at=AnyStr(),
            parent_config={
                "configurable": {
                    "thread_id": "1",
                    "checkpoint_ns": "",
                    "checkpoint_id": AnyStr(),
                }
            },
        ),
        StateSnapshot(
            values={"jokes": []},
            tasks=(PregelTask(AnyStr(), "__start__"),),
            next=("__start__",),
            config={
                "configurable": {
                    "thread_id": "1",
                    "checkpoint_ns": "",
                    "checkpoint_id": AnyStr(),
                }
            },
            metadata={
                "parents": {},
                "source": "input",
                "writes": {"__start__": {"subjects": ["cats", "dogs"]}},
                "step": -1,
            },
            created_at=AnyStr(),
            parent_config=None,
        ),
    ]
    assert actual_history == expected_history


async def test_checkpoint_metadata() -> None:
    """This test verifies that a run's configurable fields are merged with the
    previous checkpoint config for each step in the run.
    """
    # set up test
    from langchain_core.language_models.fake_chat_models import (
        FakeMessagesListChatModel,
    )
    from langchain_core.messages import AIMessage, AnyMessage
    from langchain_core.prompts import ChatPromptTemplate
    from langchain_core.tools import tool

    # graph state
    class BaseState(TypedDict):
        messages: Annotated[list[AnyMessage], add_messages]

    # initialize graph nodes
    @tool()
    def search_api(query: str) -> str:
        """Searches the API for the query."""
        return f"result for {query}"

    tools = [search_api]

    prompt = ChatPromptTemplate.from_messages(
        [
            ("system", "You are a nice assistant."),
            ("placeholder", "{messages}"),
        ]
    )

    model = FakeMessagesListChatModel(
        responses=[
            AIMessage(
                content="",
                tool_calls=[
                    {
                        "id": "tool_call123",
                        "name": "search_api",
                        "args": {"query": "query"},
                    },
                ],
            ),
            AIMessage(content="answer"),
        ]
    )

    def agent(state: BaseState, config: RunnableConfig) -> BaseState:
        formatted = prompt.invoke(state)
        response = model.invoke(formatted)
        return {"messages": response}

    def should_continue(data: BaseState) -> str:
        # Logic to decide whether to continue in the loop or exit
        if not data["messages"][-1].tool_calls:
            return "exit"
        else:
            return "continue"

    # define graphs w/ and w/o interrupt
    workflow = StateGraph(BaseState)
    workflow.add_node("agent", agent)
    workflow.add_node("tools", ToolNode(tools))
    workflow.set_entry_point("agent")
    workflow.add_conditional_edges(
        "agent", should_continue, {"continue": "tools", "exit": END}
    )
    workflow.add_edge("tools", "agent")

    # graph w/o interrupt
    checkpointer_1 = MemorySaverAssertCheckpointMetadata()
    app = workflow.compile(checkpointer=checkpointer_1)

    # graph w/ interrupt
    checkpointer_2 = MemorySaverAssertCheckpointMetadata()
    app_w_interrupt = workflow.compile(
        checkpointer=checkpointer_2, interrupt_before=["tools"]
    )

    # assertions

    # invoke graph w/o interrupt
    await app.ainvoke(
        {"messages": ["what is weather in sf"]},
        {
            "configurable": {
                "thread_id": "1",
                "test_config_1": "foo",
                "test_config_2": "bar",
            },
        },
    )

    config = {"configurable": {"thread_id": "1"}}

    # assert that checkpoint metadata contains the run's configurable fields
    chkpnt_metadata_1 = (await checkpointer_1.aget_tuple(config)).metadata
    assert chkpnt_metadata_1["thread_id"] == "1"
    assert chkpnt_metadata_1["test_config_1"] == "foo"
    assert chkpnt_metadata_1["test_config_2"] == "bar"

    # Verify that all checkpoint metadata have the expected keys. This check
    # is needed because a run may have an arbitrary number of steps depending
    # on how the graph is constructed.
    chkpnt_tuples_1 = checkpointer_1.alist(config)
    async for chkpnt_tuple in chkpnt_tuples_1:
        assert chkpnt_tuple.metadata["thread_id"] == "1"
        assert chkpnt_tuple.metadata["test_config_1"] == "foo"
        assert chkpnt_tuple.metadata["test_config_2"] == "bar"

    # invoke graph, but interrupt before tool call
    await app_w_interrupt.ainvoke(
        {"messages": ["what is weather in sf"]},
        {
            "configurable": {
                "thread_id": "2",
                "test_config_3": "foo",
                "test_config_4": "bar",
            },
        },
    )

    config = {"configurable": {"thread_id": "2"}}

    # assert that checkpoint metadata contains the run's configurable fields
    chkpnt_metadata_2 = (await checkpointer_2.aget_tuple(config)).metadata
    assert chkpnt_metadata_2["thread_id"] == "2"
    assert chkpnt_metadata_2["test_config_3"] == "foo"
    assert chkpnt_metadata_2["test_config_4"] == "bar"

    # resume graph execution
    await app_w_interrupt.ainvoke(
        input=None,
        config={
            "configurable": {
                "thread_id": "2",
                "test_config_3": "foo",
                "test_config_4": "bar",
            }
        },
    )

    # assert that checkpoint metadata contains the run's configurable fields
    chkpnt_metadata_3 = (await checkpointer_2.aget_tuple(config)).metadata
    assert chkpnt_metadata_3["thread_id"] == "2"
    assert chkpnt_metadata_3["test_config_3"] == "foo"
    assert chkpnt_metadata_3["test_config_4"] == "bar"

    # Verify that all checkpoint metadata have the expected keys. This check
    # is needed because a run may have an arbitrary number of steps depending
    # on how the graph is constructed.
    chkpnt_tuples_2 = checkpointer_2.alist(config)
    async for chkpnt_tuple in chkpnt_tuples_2:
        assert chkpnt_tuple.metadata["thread_id"] == "2"
        assert chkpnt_tuple.metadata["test_config_3"] == "foo"
        assert chkpnt_tuple.metadata["test_config_4"] == "bar"<|MERGE_RESOLUTION|>--- conflicted
+++ resolved
@@ -68,16 +68,12 @@
     StateSnapshot,
 )
 from langgraph.pregel.retry import RetryPolicy
-<<<<<<< HEAD
 from tests.any_int import AnyInt
-from tests.any_str import AnyStr
-=======
 from langgraph.pregel.types import PregelTask
 from langgraph.store.memory import MemoryStore
 from tests.any_str import AnyDict, AnyStr, AnyVersion, UnsortedSequence
 from tests.conftest import ALL_CHECKPOINTERS_ASYNC
 from tests.fake_tracer import FakeTracer
->>>>>>> 7d6a3028
 from tests.memory_assert import (
     MemorySaverAssertCheckpointMetadata,
     MemorySaverAssertImmutable,
@@ -5443,9 +5439,16 @@
                     "my_key": "value",
                     "market": "DE",
                 },
-<<<<<<< HEAD
-            },
-            {
+                "metadata": {
+                    "parents": {},
+                    "source": "loop",
+                    "step": 0,
+                    "writes": None,
+                },
+                "next": ["prepare"],
+                "tasks": [{"id": AnyStr(), "name": "prepare", "interrupts": ()}],
+        },
+        {
                 "type": "task_result",
                 "timestamp": AnyStr(),
                 "step": 1,
@@ -5454,18 +5457,7 @@
                     "name": "prepare",
                     "task_id": AnyStr(),
                     "node_exec_ms": AnyInt(),
-                    "result": [("my_key", " prepared")],
-=======
-                "metadata": {
-                    "parents": {},
-                    "source": "loop",
-                    "step": 0,
-                    "writes": None,
->>>>>>> 7d6a3028
-                },
-                "next": ["prepare"],
-                "tasks": [{"id": AnyStr(), "name": "prepare", "interrupts": ()}],
-            },
+                    "result": [("my_key", " prepared")],       
         },
         {
             "type": "task",
@@ -5510,9 +5502,16 @@
                     "my_key": "value prepared",
                     "market": "DE",
                 },
-<<<<<<< HEAD
-            },
-            {
+                "metadata": {
+                    "parents": {},
+                    "source": "loop",
+                    "step": 1,
+                    "writes": {"prepare": {"my_key": " prepared"}},
+                },
+                "next": ["tool_two_slow"],
+                "tasks": [{"id": AnyStr(), "name": "tool_two_slow", "interrupts": ()}],
+        },
+        {
                 "type": "task_result",
                 "timestamp": AnyStr(),
                 "step": 2,
@@ -5522,17 +5521,6 @@
                     "task_id": AnyStr(),
                     "node_exec_ms": AnyInt(),
                     "result": [("my_key", " slow")],
-=======
-                "metadata": {
-                    "parents": {},
-                    "source": "loop",
-                    "step": 1,
-                    "writes": {"prepare": {"my_key": " prepared"}},
->>>>>>> 7d6a3028
-                },
-                "next": ["tool_two_slow"],
-                "tasks": [{"id": AnyStr(), "name": "tool_two_slow", "interrupts": ()}],
-            },
         },
         {
             "type": "task",
@@ -5577,9 +5565,16 @@
                     "my_key": "value prepared slow",
                     "market": "DE",
                 },
-<<<<<<< HEAD
-            },
-            {
+                "metadata": {
+                    "parents": {},
+                    "source": "loop",
+                    "step": 2,
+                    "writes": {"tool_two_slow": {"my_key": " slow"}},
+                },
+                "next": ["finish"],
+                "tasks": [{"id": AnyStr(), "name": "finish", "interrupts": ()}],
+        },
+        {
                 "type": "task_result",
                 "timestamp": AnyStr(),
                 "step": 3,
@@ -5589,17 +5584,7 @@
                     "task_id": AnyStr(),
                     "node_exec_ms": AnyInt(),
                     "result": [("my_key", " finished")],
-=======
-                "metadata": {
-                    "parents": {},
-                    "source": "loop",
-                    "step": 2,
-                    "writes": {"tool_two_slow": {"my_key": " slow"}},
->>>>>>> 7d6a3028
                 },
-                "next": ["finish"],
-                "tasks": [{"id": AnyStr(), "name": "finish", "interrupts": ()}],
-            },
         },
         {
             "type": "task",
