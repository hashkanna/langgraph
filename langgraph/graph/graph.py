import logging
from asyncio import iscoroutinefunction
from collections import defaultdict
from typing import Any, Callable, Dict, NamedTuple, Optional, Sequence

from langchain_core.runnables import Runnable
from langchain_core.runnables.base import (
    RunnableLambda,
    RunnableLike,
    coerce_to_runnable,
)
from langchain_core.runnables.config import RunnableConfig
from langchain_core.runnables.graph import Graph as RunnableGraph

from langgraph.channels.ephemeral_value import EphemeralValue
from langgraph.checkpoint import BaseCheckpointSaver
from langgraph.pregel import Channel, Pregel

logger = logging.getLogger(__name__)

START = "__start__"
END = "__end__"
START = "START"


class Branch(NamedTuple):
    condition: Callable[..., str]
    ends: Optional[dict[str, str]]

    def runnable(self, input: Any) -> Runnable:
        result = self.condition(input)
        if self.ends:
            destination = self.ends[result]
        else:
            destination = result
        return Channel.write_to(f"{destination}:inbox" if destination != END else END)


class Graph:
    def __init__(self) -> None:
        self.nodes: dict[str, Runnable] = {}
        self.edges = set[tuple[str, str]]()
        self.branches: defaultdict[str, list[Branch]] = defaultdict(list)
        self.support_multiple_edges = False
<<<<<<< HEAD
        self.entry_point = None
=======
        self.compiled = False
        self.entry_point: Optional[str] = None
        self.entry_point_branch: Optional[Branch] = None
>>>>>>> dcc39ca3

    def add_node(self, key: str, action: RunnableLike) -> None:
        if self.compiled:
            logger.warning(
                "Adding a node to a graph that has already been compiled. This will "
                "not be reflected in the compiled graph."
            )
        if key in self.nodes:
            raise ValueError(f"Node `{key}` already present.")
        if key == END:
            raise ValueError(f"Node `{key}` is reserved.")

        self.nodes[key] = coerce_to_runnable(action)

    def add_edge(self, start_key: str, end_key: str) -> None:
        if self.compiled:
            logger.warning(
                "Adding an edge to a graph that has already been compiled. This will "
                "not be reflected in the compiled graph."
            )
        if start_key == END:
            raise ValueError("END cannot be a start node")
        if start_key not in self.nodes:
            raise ValueError(f"Need to add_node `{start_key}` first")
        if end_key not in self.nodes and end_key != END:
            raise ValueError(f"Need to add_node `{end_key}` first")

        if not self.support_multiple_edges and start_key in set(
            start for start, _ in self.edges
        ):
            raise ValueError(f"Already found path for {start_key}")

        self.edges.add((start_key, end_key))

    def add_conditional_edges(
        self,
        start_key: str,
        condition: Callable[..., str],
        conditional_edge_mapping: Optional[Dict[str, str]] = None,
    ) -> None:
        if self.compiled:
            logger.warning(
                "Adding an edge to a graph that has already been compiled. This will "
                "not be reflected in the compiled graph."
            )
        if start_key not in self.nodes:
            raise ValueError(f"Need to add_node `{start_key}` first")
        if iscoroutinefunction(condition):
            raise ValueError("Condition cannot be a coroutine function")
        if conditional_edge_mapping and set(
            conditional_edge_mapping.values()
        ).difference([END]).difference(self.nodes):
            raise ValueError(
                f"Missing nodes which are in conditional edge mapping. Mapping "
                f"contains possible destinations: "
                f"{list(conditional_edge_mapping.values())}. Possible nodes are "
                f"{list(self.nodes.keys())}."
            )

        self.branches[start_key].append(Branch(condition, conditional_edge_mapping))

    def set_entry_point(self, key: str) -> None:
        if self.compiled:
            logger.warning(
                "Setting the entry point of a graph that has already been compiled. "
                "This will not be reflected in the compiled graph."
            )
        if key not in self.nodes:
            raise ValueError(f"Need to add_node `{key}` first")
        self.entry_point = key

<<<<<<< HEAD
    def set_entry_route(self, condition: Callable[..., str],
        conditional_edge_mapping: Optional[Dict[str, str]] = None) -> None:
        self.add_node(START, lambda x: None)
        self.add_conditional_edges(START, condition, conditional_edge_mapping)
        self.set_entry_point(START)
=======
    def set_conditional_entry_point(
        self,
        condition: Callable[..., str],
        conditional_edge_mapping: Optional[Dict[str, str]] = None,
    ) -> None:
        if self.compiled:
            logger.warning(
                "Setting the entry point of a graph that has already been compiled. "
                "This will not be reflected in the compiled graph."
            )
        if iscoroutinefunction(condition):
            raise ValueError("Condition cannot be a coroutine function")
        if conditional_edge_mapping and set(
            conditional_edge_mapping.values()
        ).difference([END]).difference(self.nodes):
            raise ValueError(
                f"Missing nodes which are in conditional edge mapping. Mapping "
                f"contains possible destinations: "
                f"{list(conditional_edge_mapping.values())}. Possible nodes are "
                f"{list(self.nodes.keys())}."
            )
        self.entry_point_branch = Branch(condition, conditional_edge_mapping)
>>>>>>> dcc39ca3

    def set_finish_point(self, key: str) -> None:
        return self.add_edge(key, END)

    def validate(self, interrupt: Optional[Sequence[str]] = None) -> None:
        all_starts = {src for src, _ in self.edges} | {src for src in self.branches}
        for node in self.nodes:
            if node not in all_starts:
                raise ValueError(f"Node `{node}` is a dead-end")

        branches = [
            branch for branch_list in self.branches.values() for branch in branch_list
        ]
        if self.entry_point_branch is not None:
            branches.append(self.entry_point_branch)

        all_hard_ends = {end for _, end in self.edges}
        if self.entry_point is not None:
            all_hard_ends.add(self.entry_point)

        if all(branch.ends is not None for branch in branches):
            all_ends = all_hard_ends | {
                end for branch in branches for end in branch.ends.values()
            }

            for node in self.nodes:
                if node not in all_ends:
                    raise ValueError(f"Node `{node}` is not reachable")

        if interrupt:
            for node in interrupt:
                if node not in self.nodes:
                    raise ValueError(f"Node `{node}` is not present")

        self.compiled = True

    def compile(
        self,
        checkpointer: Optional[BaseCheckpointSaver] = None,
        interrupt_before: Optional[Sequence[str]] = None,
        interrupt_after: Optional[Sequence[str]] = None,
        debug: bool = False,
    ) -> "CompiledGraph":
        interrupt_before = interrupt_before or []
        interrupt_after = interrupt_after or []
        self.validate(interrupt=interrupt_before + interrupt_after)

        outgoing_edges = defaultdict(list)
        for start, end in self.edges:
            outgoing_edges[start].append(f"{end}:inbox" if end != END else END)

        nodes = {
            key: (Channel.subscribe_to(f"{key}:inbox") | node | Channel.write_to(key))
            for key, node in self.nodes.items()
        }
        node_outboxes = {
            # we clear outbox channels after each step
            key: EphemeralValue(Any)
            for key in self.nodes
        }

        for key in self.nodes:
            outgoing = outgoing_edges[key]
            edges_key = f"{key}:edges"
            if outgoing or key in self.branches:
                nodes[edges_key] = Channel.subscribe_to(key, tags=["langsmith:hidden"])
            if outgoing:
                nodes[edges_key] |= Channel.write_to(*[dest for dest in outgoing])
            if key in self.branches:
                for branch in self.branches[key]:
                    nodes[edges_key] |= RunnableLambda(
                        branch.runnable, name=f"{key}_condition"
                    )

        if self.entry_point_branch:
            nodes[f"{START}:edges"] = Channel.subscribe_to(
                START, tags=["langsmith:hidden"]
            ) | RunnableLambda(
                self.entry_point_branch.runnable, name=f"{START}_condition"
            )
        elif self.entry_point is None:
            raise ValueError("No entry point set")

        return CompiledGraph(
            graph=self,
            nodes=nodes,
            channels={**node_outboxes},
            input=f"{self.entry_point}:inbox" if self.entry_point else START,
            output=END,
            hidden=[f"{node}:inbox" for node in self.nodes],
            snapshot_channels=list(self.nodes),
            checkpointer=checkpointer,
            interrupt_before_nodes=[f"{node}:inbox" for node in interrupt_before],
            interrupt_after_nodes=interrupt_after,
            debug=debug,
        )


class CompiledGraph(Pregel):
    graph: Graph

    def get_graph(self, config: Optional[RunnableConfig] = None) -> RunnableGraph:
        graph = RunnableGraph()
        graph.add_node(self.get_input_schema(config), START)
        graph.add_node(self.get_output_schema(config), END)

        for key, node in self.graph.nodes.items():
            graph.add_node(node, key)
        for start, end in self.graph.edges:
            graph.add_edge(graph.nodes[start], graph.nodes[end])
        for start, branches in self.graph.branches.items():
            for i, branch in enumerate(branches):
                name = f"{start}_{branch.condition.__name__}"
                if i > 0:
                    name += f"_{i}"
                graph.add_node(
                    RunnableLambda(branch.runnable, name=branch.condition.__name__),
                    name,
                )
                graph.add_edge(graph.nodes[start], graph.nodes[name])
                ends = branch.ends or {k: k for k in self.graph.nodes}
                for label, end in ends.items():
                    graph.add_edge(graph.nodes[name], graph.nodes[end], label)
        if self.graph.entry_point_branch:
            graph.add_node(
                RunnableLambda(
                    self.graph.entry_point_branch.runnable,
                    name=self.graph.entry_point_branch.condition.__name__,
                ),
                f"{START}_condition",
            )
            graph.add_edge(graph.nodes[START], graph.nodes[f"{START}_condition"])
            ends = self.graph.entry_point_branch.ends or {
                k: k for k in self.graph.nodes
            }
            for label, end in ends.items():
                graph.add_edge(
                    graph.nodes[f"{START}_condition"], graph.nodes[end], label
                )
        elif self.graph.entry_point:
            graph.add_edge(graph.nodes[START], graph.nodes[self.graph.entry_point])

        return graph<|MERGE_RESOLUTION|>--- conflicted
+++ resolved
@@ -20,7 +20,6 @@
 
 START = "__start__"
 END = "__end__"
-START = "START"
 
 
 class Branch(NamedTuple):
@@ -42,13 +41,9 @@
         self.edges = set[tuple[str, str]]()
         self.branches: defaultdict[str, list[Branch]] = defaultdict(list)
         self.support_multiple_edges = False
-<<<<<<< HEAD
-        self.entry_point = None
-=======
         self.compiled = False
         self.entry_point: Optional[str] = None
         self.entry_point_branch: Optional[Branch] = None
->>>>>>> dcc39ca3
 
     def add_node(self, key: str, action: RunnableLike) -> None:
         if self.compiled:
@@ -120,13 +115,6 @@
             raise ValueError(f"Need to add_node `{key}` first")
         self.entry_point = key
 
-<<<<<<< HEAD
-    def set_entry_route(self, condition: Callable[..., str],
-        conditional_edge_mapping: Optional[Dict[str, str]] = None) -> None:
-        self.add_node(START, lambda x: None)
-        self.add_conditional_edges(START, condition, conditional_edge_mapping)
-        self.set_entry_point(START)
-=======
     def set_conditional_entry_point(
         self,
         condition: Callable[..., str],
@@ -149,7 +137,6 @@
                 f"{list(self.nodes.keys())}."
             )
         self.entry_point_branch = Branch(condition, conditional_edge_mapping)
->>>>>>> dcc39ca3
 
     def set_finish_point(self, key: str) -> None:
         return self.add_edge(key, END)
